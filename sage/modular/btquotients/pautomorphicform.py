from sage.modular.btquotients.btquotient import *
from sage.modular.btquotients.ocmodule import *
#########################################################################
#       Copyright (C) 2011 Cameron Franc and Marc Masdeu
#
#  Distributed under the terms of the GNU General Public License (GPL)
#
#                  http://www.gnu.org/licenses/
#########################################################################
from collections import namedtuple
from sage.structure.element import Element
from sage.structure.element import ModuleElement
from sage.modules.module import Module
from sage.rings.all import Integer
from sage.structure.element import Element
from sage.matrix.constructor import Matrix, zero_matrix
from sage.rings.all import Qp
from sage.rings.all import RationalField
from sage.rings.number_field.all import NumberField
from copy import copy
from sage.quadratic_forms.quadratic_form import QuadraticForm
from sage.rings.polynomial.polynomial_ring_constructor import PolynomialRing
from sage.rings.laurent_series_ring import LaurentSeriesRing
from sage.modular.hecke.all import (AmbientHeckeModule, HeckeSubmodule, HeckeModuleElement)
from sage.rings.infinity import Infinity
import sage.rings.arith as arith
import sage.modular.hecke.hecke_operator
from sage.modular.pollack_stevens.distributions import Distributions, Symk

# Need this to be pickleable
class _btquot_tuplegen(UniqueRepresentation):
    """
<<<<<<< HEAD
    Callable object that turns matrices into 4-tuples.
=======
    Map from a set of edges in a fundamental domain for the
    action of Gamma on the Bruhat-Tits tree to a
    coefficient module, satisfying harmonicity relations.
    """
    def __init__(self, codomain, source, defining_data, check=True):
        """
        EXAMPLES::

            sage: X = BTQuotient(3,7)
            
        """
        self._codomain = codomain
        self._source = source
        self._nE = len(self._source.get_edge_list())
        if check:
            self._dict = {}
            if isinstance(defining_data, (list, tuple)):
                if len(defining_data) != len(source.gens()):
                    raise ValueError("length of defining data must be the same as number of manin generators")
                E = source.get_edge_list()
                for i in range(len(defining_data)):
                    self._dict[E[i].rep] = defining_data[i]
            elif isinstance(defining_data, dict):
                for ky, val in defining_data.iteritems():
                    if not isinstance(ky, Matrix_integer_2x2):
                        ky = M2Z(ky)
                    self._dict[ky] = val
            else:
                raise TypeError("unrecognized type for defining_data")
        else:
            self._dict = defining_data

    def _compute_image_from_gens(self, B):
        u = DoubleCosetReduction(self._source,e1)
        p = self._source.prime()

        if u.label < self._nE:
            val  =  self._F[u.label]
        else:
            val  =  -self._F[u.label-self._nE]

        return u.igamma(
            lambda g : self._source.embed_quaternion(
                g,
                exact = self.codomain.base_ring().is_exact(), 
                prec = self._codomain.precision_cap()
            ) * p**(-u.power)) * val

    def __getitem__(self, B):
        try:
            return self._dict[B]
        except KeyError:
            self._dict[B] = self._compute_image_from_gens(B)
            return self._dict[B]

    def compute_full_data(self):
        for B in self._manin.coset_reps():
            if not self._dict.has_key(B):
                self._dict[B] = self._compute_image_from_gens(B)

    def __add__(self, right):
        """
        Return difference self + right, where self and right are
        assumed to have identical codomains and Manin relations.
        """
        D = {}
        sd = self._dict
        rd = right._dict
        for ky, val in sd.iteritems():
            if ky in rd:
                D[ky] = val + rd[ky]
        return self.__class__(self._codomain, self._manin, D, check=False)

    def __sub__(self, right):
        """
        Return difference self - right, where self and right are
        assumed to have identical codomains and Manin relations.
        """
        D = {}
        sd = self._dict
        rd = right._dict
        for ky, val in sd.iteritems():
            if ky in rd:
                D[ky] = val - rd[ky]
        return self.__class__(self._codomain, self._manin, D, check=False)

    def __mul__(self, right):
        """
        Return scalar multiplication self*right, where right is in the
        base ring of the codomain.
        """
        if isinstance(right, Matrix_integer_2x2):
            return self._right_action(right)
        D = {}
        sd = self._dict
        for ky, val in sd.iteritems():
            D[ky] = val * right
        return self.__class__(self._codomain, self._manin, D, check=False)

    def __repr__(self):
        return "Map from the set of edges of %s to %s"%(
                self._source, self._codomain)

    def _eval_sl2(self, A):
        B = self._manin.find_coset_rep(A)
        gaminv = B * A.__invert__unit()
        return self[A] * gaminv

    def __call__(self, A):
        a = A[t00]
        b = A[t01]
        c = A[t10]
        d = A[t11]
        ## v1: a list of unimodular matrices whose divisors add up to {b/d} - {infty}
        v1 = unimod_matrices_to_infty(b,d)
        ## v2: a list of unimodular matrices whose divisors add up to {a/c} - {infty}
        v2 = unimod_matrices_to_infty(a,c)
        ## ans: the value of self on A
        ans = self._codomain(0)
        ## This loop computes self({b/d}-{infty}) by adding up the values of self on elements of v1
        for B in v1:
            ans = ans + self._eval_sl2(B)

        ## This loops subtracts away the value self({a/c}-{infty}) from ans by subtracting away the values of self on elements of v2
        ## and so in the end ans becomes self({b/d}-{a/c}) = self({A(0)} - {A(infty)}
        for B in v2:
            ans = ans - self._eval_sl2(B)
        return ans

    def apply(self, f):
        """
        Returns Manin map given by x |--> f(self(x)), where f is
        anything that can be called with elements of the coefficient
        module.

        This might be used to normalize, reduce modulo a prime, change
        base ring, etc.
        """
        D = {}
        sd = self._dict
        for ky, val in sd.iteritems():
            D[ky] = f(val)
        return self.__class__(self._codomain, self._manin, D, check=False)
>>>>>>> 91a03e23

    EXAMPLES::

        sage: A = sage.modular.pollack_stevens.distributions._default_tuplegen(); A
        <sage.modular.pollack_stevens.distributions._default_tuplegen object at 0x...>
        sage: TestSuite(A).run()
    """
    def __call__(self, g):
        """
        EXAMPLES::

            sage: from sage.modular.pollack_stevens.distributions import Distributions, Symk
            sage: T = sage.modular.pollack_stevens.distributions._default_tuplegen()
            sage: T(matrix(ZZ,2,[1..4]))
            (4, 2, 3, 1)
        """
        return g[1,1], g[0,1], g[1,0], g[0,0]

class HarmonicCocycleElement(HeckeModuleElement):
    r""" 
    Gamma-invariant harmonic cocycles on the Bruhat-Tits
    tree. Gamma-invariance is necessary so that the cocycle can be
    stored in terms of a finite amount of data.

    More precisely, given a BTQuotient T, we store harmonic cocycles as 
    a list of values in some coefficient module (e.g. for weight 2 forms
    can take Cp) indexed by edges of a fundamental domain for T in the 
    Bruhat-Tits tree. Evaluate the cocycle at other edges using Gamma
    invariance (although the values may not be equal over an orbit of
    edges as the coefficient module action may be nontrivial).

    INPUT:

    - ``vec`` - (default: None) 
    - ``from_values`` -  (default: False) 

    EXAMPLES::

    AUTHORS:

    - Cameron Franc (2012-02-20)
    - Marc Masdeu
    """
    def __init__(self,_parent,vec = None,from_values = False):
        HeckeModuleElement.__init__(self,_parent,None)
        self._parent = _parent
        if from_values:
            self._R = _parent._U.base_ring()
            self._wt = _parent._k
            self._nE = len(_parent._E)
            self._F = copy(vec)
            return
        if isinstance(vec, self.__class__):
            #The first argument is just a modular form that we copy as is
            self._R = vec._R
            self._nE = vec._nE
            self._wt = vec._wt
            self._F = [_parent._U(o,check = False) for o in vec._F]
            return
        # When vec contains coordinates for the basis
        self._R  =  _parent._R
        try:
            v = [self._R(x) for x in vec.list()]
        except AttributeError:
            v = [self._R(vec) for ii in range(_parent.dimension())]
        self._wt = _parent._k
        self._nE = len(_parent._E)
        vmat = Matrix(self._R,1,_parent.dimension(),v)
        tmp = (vmat*_parent.ambient_module().basis_matrix()).row(0)
        # self._F = [_parent._U(Matrix(self._R,self._wt-1,1,tmp[e*(self._wt-1):(e+1)*(self._wt-1)]),check = False) for e in range(self._nE)]
        self._F = [_parent._U(tmp[e*(self._wt-1):(e+1)*(self._wt-1)],check = False) for e in range(self._nE)]
        return

    def _add_(self,g):
        r"""
        This function adds two cocycles componentwise.
        """
        #Should ensure that self and g are modular forms of the same weight and on the same curve
        C = self.__class__
        return C(self.parent(),self.element()+g.element())
    
    def _sub_(self,g):
        r"""
        This function computes the difference of two cocycles.
        """
        #Should ensure that self and g are modular forms of the same weight and on the same curve
        C = self.__class__
        return C(self.parent(),self.element()-g.element())

    def _rmul_(self,a):
        r"""
        This function multiplies a cocycle by a scalar.
        """
        #Should ensure that 'a' is a scalar
        C = self.__class__
        return C(self.parent(),a*self.element())


    def _repr_(self):
        r"""
        Retuns a string representing the values of the cocycle on the edges.

        EXAMPLES::
        """
        tmp = 'Element of '+str(self.parent())
        return tmp

    def __eq__(self,other):
        r"""
        Test for equality with another cocycle. Two cocycles are equal if they
        take the same values on all the edges in a fundamental domain.

        EXAMPLES::
        """
        return all([self._F[e].__eq__(other._F[e]) for e in range(self._nE)])

    def __ne__(self,other):
        r"""
        Test for non-equality with another cocycle. Two cocycles are non-equal if they
        take the different values on at least one edge in a fundamental domain.

        EXAMPLES::
        """
        return any([self._F[e].__ne__(other._F[e]) for e in range(self._nE)])

    def __nonzero__(self):
        r"""
        Test for being non-zero.

        EXAMPLES::
        """
        return any([self._F[e].__nonzero__() for e in range(self._nE)])

    def valuation(self):
        r"""
        Returns the valuation of the cocycle, defined as the minimum of the values
        it takes on a set of representatives.

        EXAMPLES::
        """
        if not self.__nonzero__():
            return Infinity
        else:
            return min([self._F[e].valuation() for e in range(self._nE)])

    def _compute_element(self):
        r"""

        """
        R = self._R
        A = self.parent().basis_matrix().transpose()
        B = Matrix(R,self._nE*(self.parent()._k-1),1,[self._F[e].moment(ii)  for e in range(self._nE) for ii in range(self.parent()._k-1) ])
        res = (A.solve_right(B)).transpose()
        return self.parent().free_module()(res.row(0))

    #In HarmonicCocycle
    def evaluate(self,e1):
        r"""
        Evaluates a harmonic cocycle on an edge of the Bruhat-Tits tree.

        INPUT:

        - ``e1`` - a matrix corresponding to an edge of the Bruhat-Tits tree

        OUTPUT:

        - An element of the coefficient module of the cocycle which describes 
          the value of the cocycle on e1

        EXAMPLES:
        """
        X = self.parent()._X
        p = X._p
        u = DoubleCosetReduction(X,e1)
        if u.label < self._nE:
            val  =  self._F[u.label]
        else:
            val  =  -self._F[u.label-self._nE]

        # return val.l_act_by(u.igamma(self.parent().embed_quaternion) * (p**(-u.power)))
        return (u.igamma(self.parent().embed_quaternion) * (p**(-u.power))) * val
        #return (u.sign()*self._F[u.label])

    #In HarmonicCocycle
    def riemann_sum(self,f,center = 1,level = 0,E = None):
        r"""
        This function evaluates the integral of the funtion ``f`` with respect to the measure determined by ``self``.

        EXAMPLES::
        """
        R1 = LaurentSeriesRing(f.base_ring(),'r1')
        R1.set_default_prec(self.parent()._k-1)
        R2 = PolynomialRing(f.base_ring(),'r2')

        if E is None:
            E = self.parent()._X._BT.get_balls(center,level)
        else:
            E = self.parent()._X._BT.subdivide(E,level)
        value = 0
        ii = 0
        for e in E:
            ii += 1
            exp = R1([e[1,1],e[1,0]])**(self.parent()._k-2)*e.determinant()**(-(self.parent()._k-2)/2)*f(R1([e[0,1],e[0,0]])/R1([e[1,1],e[1,0]])).truncate(self.parent()._k-1)
            # new = self.evaluate(e).l_act_by(e.inverse()).evaluate(exp)
            new = (e.inverse() * self.evaluate(e) ).evaluate(exp)
            value += new
        return value

    def modular_form(self,z = None,level = 0):
        r"""

        EXAMPLES::
        """
        return self.derivative(z,level,order = 0)

    # In HarmonicCocycle
    def derivative(self,z = None,level = 0,order = 1):
        r"""
        The derivative of the modular form attached to ``self``.

        EXAMPLES::
        """
        def F(z):
            R = PolynomialRing(z.parent(),'x,y').fraction_field()
            Rx = PolynomialRing(z.parent(),'x1').fraction_field()
            x1 = Rx.gen()
            subst = R.hom([x1,z],codomain = Rx)
            x,y = R.gens()
            center = self.parent()._X._BT.find_containing_affinoid(z)
            zbar = z.trace()-z
            f = R(1)/(x-y)
            k = self.parent()._k
            V = [f]
            for ii in range(order):
                V = [v.derivative(y) for v in V]+[k/(y-zbar)*v for v in V]
                k += 2
            return sum([self.riemann_sum(subst(v),center,level) for v in V])
        if(z is None):
            return F
        else:
            return F(z)


class HarmonicCocycles(AmbientHeckeModule):
    Element = HarmonicCocycleElement
    r""" 
    This object represents a space of Gamma invariant harmonic
    cocycles valued in a cofficient module.

    INPUT:

    - ``X`` - A BTQuotient object
    
    - ``k`` - integer - The weight.
    
    - ``prec`` - integer (Default: None). If specified, the precision
      for the coefficient module
    
    - ``basis_matrix`` - integer (Default: None)
    
    - ``base_field`` - (Default: None)

    EXAMPLES::

    AUTHORS:

    - Cameron Franc (2012-02-20)
    - Marc Masdeu
    """
    def __init__(self,X,k,prec = None,basis_matrix = None,base_field = None):
        """
        Compute the space of harmonic cocycles.
        """
        self._k = k
        self._X = X
        self._E = self._X.get_edge_list()
        self._V = self._X.get_vertex_list()

        if prec is None:
            self._prec = None
            if base_field is None:
                try:
                    self._R =  X.get_splitting_field()
                except AttributeError:
                    raise ValueError, "It looks like you are not using Magma as backend...and still we don't know how to compute splittings in that case!"
            else:
                pol = X.get_splitting_field().defining_polynomial().factor()[0][0]
                self._R = base_field.extension(pol,pol.variable_name()).absolute_field(name = 'r')
            # self._U = OCVn(self._k-2,self._R)
            self._U = Symk(self._k-2,base = self._R,act_on_left = True,tuplegen = _btquot_tuplegen(),character = (None,-ZZ((self._k-2)/2)))
        else:
            self._prec = prec
            if base_field is None:
                self._R = Qp(self._X._p,prec = prec)
            else:
                self._R = base_field
            # self._U = OCVn(self._k-2,self._R,self._k-1)
            self._U = Symk(self._k-2,base = self._R,act_on_left = True,tuplegen = _btquot_tuplegen(),character = (None,-ZZ((self._k-2)/2)))
        self.__rank = self._X.dimension_harmonic_cocycles(self._k)
        if basis_matrix is not None:
            self.__matrix = basis_matrix
            self.__matrix.set_immutable()
            assert self.__rank == self.__matrix.nrows()

        AmbientHeckeModule.__init__(self, self._R, self.__rank, self._X.prime()*self._X.Nplus()*self._X.Nminus(), weight = self._k)
        self._populate_coercion_lists_()

    def base_extend(self,base_ring):
        r"""
        This function extends the base ring of the coefficient module.

        INPUT:

        - ``base_ring`` - a ring that has a coerce map from the current base ring

        EXAMPLES::
        """
        if not base_ring.has_coerce_map_from(self.base_ring()):
            raise ValueError, "No coercion defined"
        else:
            return self.change_ring(base_ring)

    def change_ring(self, new_base_ring):
        r"""
        This function changes the base ring of the coefficient module.

        INPUT:

        - ``new_base_ring'' - a ring that has a coerce map from the current base ring

        EXAMPLES::

        """
        if not new_base_ring.has_coerce_map_from(self.base_ring()):
            raise ValueError, "No coercion defined"
        else:
            return self.__class__(self._X,self._k,prec = self._prec,basis_matrix = self.basis_matrix().change_ring(base_ring),base_field = new_base_ring)

    def rank(self):
        r"""
        The rank (dimension) of ``self``.

        EXAMPLES::

        """
        return self.__rank

    def submodule(self,v,check = False):
        r"""
        Return the submodule of ``self`` spanned by ``v``.

        EXAMPLES::
        """
        return HarmonicCocyclesSubmodule(self,v,dual = None,check = check)

    def is_simple(self):
        r"""
        Whether ``self`` is irreducible.

        EXAMPLES::

        """
        return self.rank() == 1

    def _repr_(self):
        r"""
        This returns the representation of self as a string.
        """
        return 'Space of harmonic cocycles of weight %s on %s'%(self._k,self._X)

    def _latex_(self):
        r"""
        A LaTeX representation of ``self``.

        EXAMPLES::
        """
        s = '\\text{Space of harmonic cocycles of weight }'+latex(self._k)+'\\text{ on }'+latex(self._X)
        return s

    def _an_element_(self):
        r"""

        """
        return self.basis()[0]


    def _coerce_map_from_(self, S):
        r"""
        Can coerce from other HarmonicCocycles or from pAutomorphicForms
        """
        if isinstance(S,(HarmonicCocycles,pAutomorphicForms)):
            if S._k != self._k:
                return False
            if S._X != self._X:
                return False
            return True
        return False

    def __cmp__(self,other):
        r"""

        """
        try:
            res = (self.base_ring() == other.base_ring() and self._X == other._X and self._k == other._k)
            return res
        except:
            return False

    def _element_constructor_(self,x):
        r"""

        """
        #Code how to coherce x into the space
        #Admissible values of x?
        if isinstance(x,HarmonicCocycleElement):
            return HarmonicCocycleElement(self,x)
        elif isinstance(x,pAutomorphicFormElement):
            # tmp = [self._U(x._F[ii]).l_act_by(self._E[ii].rep) for ii in range(self._nE)]
            tmp = [self._E[ii].rep * self._U(x._F[ii]) for ii in range(self._nE)]
            return HarmonicCocycleElement(self,tmp,from_values = True)
        else:
            return HarmonicCocycleElement(self,x)


    def free_module(self):
        r"""
        This function returns the underlying free module

        EXAPLES::
        """
        try: return self.__free_module
        except AttributeError: pass
        V = self.base_ring()**self.dimension()
        self.__free_module = V
        return V

    def character(self):
        r"""
        Only implemented the trivial character so far.

        EXAMPLES::

        """
        return lambda x:x

    def embed_quaternion(self,g):
        r"""
        Embed the quaternion element ``g`` into the matrix algebra.

        EXAMPLES::
        """
        return self._X.embed_quaternion(g,exact = self._R.is_exact(), prec = self._prec)

    def basis_matrix(self):
        r"""
        Returns a basis of ``self`` in matrix form.

        If the coefficient module `M` is of finite rank then the space of Gamma invariant
        `M` valued harmonic cocycles can be represented as a subspace of the finite rank
        space of all functions from the finitely many edges in the corresponding 
        BTQuotient into `M`. This function computes this representation of the space of
        cocycles.

        OUTPUT:

        - A basis matrix describing the cocycles in the spaced of all `M` valued Gamma
          invariant functions on the tree.

        EXAMPLES::

            sage: X = BTQuotient(3,19)
            sage: C = HarmonicCocycles(X,4,prec = 5)
            sage: B = C.basis()
            Traceback (most recent call last):
            ...
            RuntimeError: The computed dimension does not agree with the expectation. Consider increasing precision!

        We try increasing the precision:

        ::

            sage: C = HarmonicCocycles(X,4,prec = 20)
            sage: B = C.basis()
            sage: len(B) == X.dimension_harmonic_cocycles(4)
            True

        AUTHORS:

        - Cameron Franc (2012-02-20)
        - Marc Masdeu (2012-02-20)
        """
        try: return self.__matrix
        except AttributeError: pass
        nV = len(self._V)
        nE = len(self._E)
        stab_conds = []
        S = self._X.get_edge_stabs()
        p = self._X._p
        d = self._k-1
        for e in self._E:
            try:
                g = filter(lambda g:g[2],S[e.label])[0]
                # C = self._U.l_matrix_representation(self.embed_quaternion(g[0]))
                # C -= self._U.l_matrix_representation(Matrix(QQ,2,2,p**g[1]))
                C = self._U.acting_matrix(self.embed_quaternion(g[0]),d,True).transpose()
                C -= self._U.acting_matrix(Matrix(QQ,2,2,p**g[1]),d,True).transpose()
                stab_conds.append([e.label,C])
            except IndexError: pass

        n_stab_conds = len(stab_conds)
        self._M = Matrix(self._R,(nV+n_stab_conds)*d,nE*d,0,sparse = True)
        for v in self._V:
            for e in filter(lambda e:e.parity == 0,v.leaving_edges):
                # C = sum([self._U.l_matrix_representation(self.embed_quaternion(x[0])) for x in e.links],Matrix(self._R,d,d,0))
                C = sum([self._U.acting_matrix(self.embed_quaternion(x[0]),d,True) for x in e.links],Matrix(self._R,d,d,0)).transpose()
                self._M.set_block(v.label*d,e.label*d,C)
            for e in filter(lambda e:e.parity == 0,v.entering_edges):
                # C = sum([self._U.l_matrix_representation(self.embed_quaternion(x[0])) for x in e.opposite.links],Matrix(self._R,d,d,0))
                C = sum([self._U.acting_matrix(self.embed_quaternion(x[0]),d,True) for x in e.opposite.links],Matrix(self._R,d,d,0)).transpose()
                self._M.set_block(v.label*d,e.opposite.label*d,C)

        for kk in range(n_stab_conds):
            v = stab_conds[kk]
            self._M.set_block((nV+kk)*d,v[0]*d,v[1])

        x1 = self._M.right_kernel().matrix()

        if x1.nrows() !=  self.rank():
            raise RuntimeError, 'The computed dimension does not agree with the expectation. Consider increasing precision!'

        K = [c for c in x1.rows()]

        if not self._R.is_exact():
            for ii in range(len(K)):
                s = min([t.valuation() for t in K[ii]])
                for jj in range(len(K[ii])):
                    K[ii][jj] = (p**(-s))*K[ii][jj]

        self.__matrix = Matrix(self._R,len(K),nE*d,K)
        self.__matrix.set_immutable()
        return self.__matrix

    def __apply_atkin_lehner(self,q,f):
        r"""
        This function applies an Atkin-Lehner involution to a harmonic cocycle

        INPUT:

        - ``q`` - an integer dividing the full level p*Nminus*Nplus

        - ``f`` - a harmonic cocycle

        OUTPUT:

        - The harmonic cocycle obtained by hitting f with the Atkin-Lehner at q

        EXAMPLES::
        """
        R = self._R
        Data = self._X._get_atkin_lehner_data(q)
        p = self._X._p
        tmp = [self._U(0) for jj in range(len(self._E))]
        d1 = Data[1]
        mga = self.embed_quaternion(Data[0])
        nE = len(self._E)
        for jj in range(nE):
            t = d1[jj]
            if t.label < nE:
                # tmp[jj] += (f._F[t.label]).l_act_by(p**(-t.power)*mga*t.igamma(self.embed_quaternion))
                tmp[jj] += (p**(-t.power)*mga*t.igamma(self.embed_quaternion)) * f._F[t.label]
            else:
                # tmp[jj] += (-f._F[t.label-nE]).l_act_by(p**(-t.power)*mga*t.igamma(self.embed_quaternion))
                tmp[jj] += (p**(-t.power)*mga*t.igamma(self.embed_quaternion)) * (-f._F[t.label-nE])


        return HarmonicCocycleElement(self,tmp,from_values = True)

    def __apply_hecke_operator(self,l,f):
        r"""
        This function applies a Hecke operator to a harmonic cocycle.

        INPUT:

        - ``l`` - an integer

        - ``f`` - a harmonic cocycle

        OUTPUT:

        - A harmonic cocycle which is the result of applying the lth Hecke operator
          to f

        EXAMPLES::

        """
        R = self._R
        HeckeData,alpha = self._X._get_hecke_data(l)
        if(self.level()%l == 0):
            factor = QQ(l**(Integer((self._k-2)/2))/(l+1))
        else:
            factor = QQ(l**(Integer((self._k-2)/2)))
        p = self._X._p
        alphamat = self.embed_quaternion(alpha)
        tmp = [self._U(0) for jj in range(len(self._E))]
        for ii in range(len(HeckeData)):
            d1 = HeckeData[ii][1]
            mga = self.embed_quaternion(HeckeData[ii][0])*alphamat
            nE = len(self._E)
            for jj in range(nE):
                t = d1[jj]
                if t.label < nE:
                    # tmp[jj] += f._F[t.label].l_act_by(p**(-t.power)*mga*t.igamma(self.embed_quaternion))
                    tmp[jj] += (p**(-t.power)*mga*t.igamma(self.embed_quaternion)) * f._F[t.label]
                else:
                    # tmp[jj] += (-f._F[t.label-nE]).l_act_by(p**(-t.power)*mga*t.igamma(self.embed_quaternion))
                    tmp[jj] += (p**(-t.power)*mga*t.igamma(self.embed_quaternion)) * (-f._F[t.label-nE])

        return HarmonicCocycleElement(self,[factor*x for x in tmp],from_values = True)

    def _compute_atkin_lehner_matrix(self,d):
        r"""
        When the underlying coefficient module is finite, this function computes the 
        matrix of an Atkin-Lehner involution in the basis provided by the function
        basis_matrix

        INPUT:

        - ``d`` - an integer dividing p*Nminus*Nplus

        OUTPUT:

        - The matrix of the AL-involution at d in the basis given by self.basis_matrix

        EXAMPLES::

        """
        res = self.__compute_operator_matrix(lambda f:self.__apply_atkin_lehner(d,f))
        return res

    def _compute_hecke_matrix_prime(self,l):
        r"""
        When the underlying coefficient module is finite, this function computes the 
        matrix of a (prime) Hecke operator in the basis provided by the function
        basis_matrix

        INPUT:

        - ``l`` - an integer prime

        OUTPUT:

        - The matrix of T_l acting on the cocycles in the basis given by 
          self.basis_matrix

        EXAMPLES::

        """
        res = self.__compute_operator_matrix(lambda f:self.__apply_hecke_operator(l,f))
        return res

    def __compute_operator_matrix(self,T):
        r"""
        Compute the matrix of the operator ``T``.

        EXAMPLES::

        """
        R = self._R
        A = self.basis_matrix().transpose()
        basis = self.basis()
        B = zero_matrix(R,len(self._E) * (self._k-1),self.dimension())
        for rr in range(len(basis)):
            g = T(basis[rr])
            B.set_block(0,rr,Matrix(R,len(self._E) * (self._k-1),1,[g._F[e].moment(ii)  for e in range(len(self._E)) for ii in range(self._k-1) ]))

        res = (A.solve_right(B)).transpose()
        res.set_immutable()
        return res

class HarmonicCocyclesSubmodule(sage.modular.hecke.submodule.HeckeSubmodule,HarmonicCocycles):
    r"""

    INPUT:

    - ``x`` - integer (default: 1) the description of the
      argument x goes here.  If it contains multiple lines, all
      the lines after the first need to be indented.

    - ``y`` - integer (default: 2) the ...

    EXAMPLES::

    AUTHOR:

    - Marc Masdeu (2012-02-20)
    """
    def __init__(self, ambient_module, submodule, dual = None, check = False):
        """
            ambient_module -- HarmonicCocycles
            submodule -- a submodule of the ambient space.
            dual_module -- (default: None) ignored
            check -- (default: False) whether to check that the
                     submodule is Hecke equivariant
        """
        A = ambient_module
        sage.modular.hecke.submodule.HeckeSubmodule.__init__(self, A, submodule, check = check)
        self.__rank = submodule.dimension()
        HarmonicCocycles.__init__(self,X = A._X,k = A._k,prec = A._prec,basis_matrix = submodule.basis_matrix()*A.basis_matrix())

    def rank(self):
        r"""
        Returns the rank (dimension) of the submodule.

        OUTPUT:

        integer - The rank of ``self``.

        """
        return self.__rank

    def _repr_(self):
        r"""
        Returns the representation of self as a string.
        """
        return "Subspace of %s of dimension %s"%(self.ambient(),self.dimension())


class pAutomorphicFormElement(ModuleElement):
    r"""
    This class is a rudimentary implementation of a class for a p-adic automorphic
    form on a definite quaternion algebra over Q. These are required in order to
    compute moments of measures associated to harmonic cocycles on the BT-tree
    using the overconvergent modules of Darmon-Pollack and Matt Greenberg. See
    Greenberg's thesis for more details.

    INPUT:

    - ``vec`` - Quite flexible input
    - ``quick`` - boolean (default: False) 

    EXAMPLES::

    REFERENCES:

    Matthew Greenberg's thesis (available on his webpage as of 02/12).

    AUTHORS:

    - Cameron Franc (2012-02-20)
    - Marc Masdeu


    """
    def __init__(self,parent,vec,quick = False):
        ModuleElement.__init__(self,parent)
        self._num_generators = len(parent._list)
        self._cached_values = dict()
        self._R = Qp(parent.prime(),prec = parent._prec)
        if quick:
            self._value = [ parent._U(v) for v in vec ]
        else:
            if isinstance(vec,pAutomorphicFormElement):
                self._value = parent._make_invariant([parent._U(vec._value[ii]) for ii in range(self._num_generators)])

            elif isinstance(vec,HarmonicCocycleElement):
                assert(parent._U.weight() == vec._wt-2)
                F = []
                assert(2*len(vec._F) == self._num_generators)
                # assert(isinstance(parent._U,OCVn))
                E = parent._list

                tmp = []
                for ii in range(len(vec._F)):
                    # newtmp = vec.parent()(vec._F[ii]).l_act_by(E[ii].rep.inverse())
                    newtmp = (E[ii].rep.inverse()) * (vec.parent()(vec._F[ii]))
                    tmp.append(newtmp)
                    F.append(parent._U(newtmp))
                A = Matrix(QQ,2,2,[0,-1/parent.prime(),-1,0])
                for ii in range(len(vec._F)):
                    F.append(parent._U(-1*tmp[ii].r_act_by(A)))
                self._value = parent._make_invariant(F)

            elif(isinstance(vec,list) and len(vec) == self._num_generators):
                try:
                    self._value = [parent._U(v) for v in vec]
                except:
                    try:
                        veczp = parent._U.base_ring()(vec)

                        self._value = [parent._U(veczp) for ii in range(self._num_generators)]
                    except:
                        print vec
                        assert(0)
            else:
                try:
                    veczp = parent._U.base_ring()(vec)
                    self._value = [parent._U(veczp) for ii in range(self._num_generators)]
                except:
                    raise ValueError,"Cannot initialize a p-adic automorphic form with the given input = "+str(vec)


    def precision(self):
        r"""
        The precision of ``self``, which is the minimum among the precision of the values on a fundamental domain.

        EXAMPLES::

        """
        return min(x.precision() for x in self._value)

    def _add_(self,g):
        r"""
        This function adds two p-adic automorphic forms.

        INPUT:

        - ``g`` - a p-adic automorphic form

        OUTPUT:

        - the result of adding g to self

        EXAMPLES::
        """
        #Should ensure that self and g are of the same weight and on the same curve
        vec = [self._value[e]+g._value[e] for e in range(self._num_generators)]
        return pAutomorphicFormElement(self.parent(),vec,quick = True)

    def _sub_(self,g):
        r"""
        This function subtracts a p-adic automorphic form from another.

        INPUT:

        - ``g`` - a p-adic automorphic form

        OUTPUT:

        - the result of subtracting g from self

        EXAMPLES::

        """
        #Should ensure that self and g are of the same weight and on the same curve
        vec = [self._value[e]-g._value[e] for e in range(self._num_generators)]
        return pAutomorphicFormElement(self.parent(),vec,quick = True)

    def _getitem_(self,e1):
        r"""
        Evaluates a p-adic automorphic form on a matrix in GL2(Qp).

        INPUT:

        - ``e1`` - a matrix in GL2(Qp)

        OUTPUT:

        - the value of self evaluated on e1

        EXAMPLES::

        """
        return self.evaluate(e1)

    def evaluate(self,e1):
        r"""
        Evaluates a p-adic automorphic form on a matrix in GL2(Qp).

        INPUT:

        - ``e1`` - a matrix in GL2(Qp)

        OUTPUT:

        - the value of self evaluated on e1

        EXAMPLES::

        """
        X = self.parent()._source
        p = self.parent().prime()
        u = DoubleCosetReduction(X,e1)
        return self._value[u.label].r_act_by((u.t())*p**(u.power))

    def _rmul_(self,a):
        r"""
        Multiplies the automorphic form by a scalar.

        EXAMPLES::

        """
        #Should ensure that 'a' is a scalar
        return pAutomorphicFormElement(self.parent(),[a*self._value[e] for e in range(self._num_generators)],quick = True)

    def _repr_(self):
        r"""
        This returns the representation of self as a string.

        EXAMPLES::

        """
        tmp = 'p-adic automorphic form on '+str(self.parent())+':\n'
        tmp += '   e   |   c(e)'
        tmp += '\n'
        for e in range(Integer(self._num_generators/2)):
            tmp += '  '+str(e)+' | '+str(self._value[e])+'\n'
        return tmp

    def valuation(self):
        r"""
        The valuation of ``self``, defined as the minimum of the valuations of the values that it takes on a set of edge representatives.

        EXAMPLES::

        """
        if not self.__nonzero__():
            return Infinity
        else:
            return(min([self._value[e].valuation() for e in range(self._num_generators)]))

    def __nonzero__(self):
        r"""
        """
        return(any([self._value[e].__nonzero__() for e in range(self._num_generators)]))

    def improve(self, verbose = True):
        r"""
        Repeatedly applies the `U_p` operator to a p-adic automorphic form. This
        is used to compute moments of a measure associated to a rigid modular form in the
        following way: lift a rigid modular form to an ``overconvergent'' `p`-adic automorphic
        form in any way, and then repeatedly apply `U_p` to project to the ordinary part.
        The resulting form encodes the moments of the measure of the original rigid modular 
        form (assuming it is ordinary). 


        EXAMPLES::


        REFERENCES:

        For details see Matthew Greenberg's thesis (available on his webpage as of 02/12).
        Alternatively check out Darmon-Pollack for the analogous algorithm in the case of
        modular symbols.

        AUTHORS:

        - Cameron Franc (2012-02-20)
        - Marc Masdeu

        """
        MMM = self.parent()
        if verbose == True:
            sys.stdout.flush()
        h2 = MMM._apply_Up_operator(self,True)
        if verbose == True:
            sys.stdout.write("#")
            sys.stdout.flush()
        ii = 0
        current_val = 0
        old_val = -Infinity
        init_val = self.valuation()
        while(current_val>old_val):
            old_val = current_val
            ii += 1
            self._value = [self.parent()._U(c) for c in h2._value]
            h2 = MMM._apply_Up_operator(self,scale = True)
            current_val = (h2-self).valuation()-init_val
            # print 'val  = ',current_val
            if current_val is Infinity:
                break
            if verbose == True:
                sys.stdout.write("#")
                sys.stdout.flush()
        if verbose == True:
            print ''
        self._value = [self.parent()._U(c) for c in h2._value]

    def integrate(self,f,center = 1,level = 0,method = 'moments'):
        r"""
        Calculate
        .. MATH::

            \int_{\PP^1(\QQ_p)} f(x)d\mu(x)

        were `\mu` is the measure associated to ``self``.

        INPUT:

        - ``f`` - An analytic function.
        - ``center`` - 2x2 matrix over Qp (default: 1)
        - ``level`` - integer (default: 0)
        - ``method`` - string (default: 'moments'). Which method of integration to use. Either 'moments' or 'riemann_sum'.


        EXAMPLES::

        AUTHORS:

        - Marc Masdeu (2012-02-20)
        - Cameron Franc (2012-02-20)

        """
        E = self.parent()._source._BT.get_balls(center,level)
        R1 = LaurentSeriesRing(f.base_ring(),'r1')
        R2 = PolynomialRing(f.base_ring(),'r2')
        value = 0
        ii = 0
        if(method == 'riemann_sum'):
            R1.set_default_prec(self.parent()._U.weight()+1)
            for e in E:
                ii += 1
                #print ii,"/",len(E)
                exp = ((R1([e[1,1],e[1,0]]))**(self.parent()._U.weight())*e.determinant()**(-(self.parent()._U.weight())/2))*f(R1([e[0,1],e[0,0]])/R1([e[1,1],e[1,0]]))
                #exp = R2([tmp[jj] for jj in range(self.parent()._k-1)])
                new = self.evaluate(e).evaluate(exp.truncate(self.parent()._U.weight()+1))
                value += new
        elif(method == 'moments'):
            R1.set_default_prec(self.parent()._U.precision_cap())
            for e in E:
                ii += 1
                #print ii,"/",len(E)
                tmp = ((R2([e[1,1],e[1,0]]))**(self.parent()._U.weight())*e.determinant()**(-(self.parent()._U.weight())/2))*f(R2([e[0,1],e[0,0]])/R2([e[1,1],e[1,0]]))
                exp = R1(tmp.numerator())/R1(tmp.denominator())
                new = self.evaluate(e).evaluate(exp)
                value += new
        else:
            print 'The available methods are either "moments" or "riemann_sum". The latter is only provided for consistency check, and should never be used.'
            return False
        return value

    def modular_form(self,z = None,level = 0,method = 'moments'):
        r"""
        Returns the modular form corresponding to ``self``.

        INPUT:

        - ``z`` - (default: None). If specified, returns the value of the form at the point ``zz`` in the `p`-adic upper half plane.
        - ``level`` - integer (default: 0). If ``method`` is 'riemann_sum', will use a covering of `\PP^1(\QQ_p)` with balls of size `p^-\mbox{level]`.
        - ``method`` - string (default: ``moments``). It must be either ``moments`` or ``riemann_sum``.

        OUTPUT:

        - A function from the `p`-adic upper half plane to `\CC_p`. If an argument ``z`` was passed, returns instead the value at that point.

        """
        return self.derivative(z,level,method,order = 0)

    def derivative(self,z = None,level = 0,method = 'moments',order = 1):
        r"""
        Returns the derivative of the modular form corresponding to
        ``self``.

        INPUT:

        - ``z`` - (Default: None). If specified, evaluates the derivative
           at the point ``z`` in the `p`-adic upper half plane.
        - ``level`` - integer (default: 0). If ``method`` is 'riemann_sum', will use a covering of `\PP^1(\QQ_p)` with balls of size `p^-\mbox{level]`.
        - ``method`` - string (default: ``moments``). It must be either ``moments`` or ``riemann_sum``.
        - ``order`` - integer (Default: 1). The order of the derivative to be computed.

        OUTPUT:

        - A function from the `p`-adic upper half plane to `\CC_p`. If an argument ``z`` was passed, returns instead the value of the derivative at that point.

        EXAMPLES::

        """
        def F(z,level = 0,method = 'moments'):
            R = PolynomialRing(z.parent(),'x,y').fraction_field()
            Rx = PolynomialRing(z.parent(),'x1').fraction_field()
            x1 = Rx.gen()
            subst = R.hom([x1,z],codomain = Rx)
            x,y = R.gens()
            center = self.parent()._source._BT.find_containing_affinoid(z)
            zbar = z.trace()-z
            f = R(1)/(x-y)
            k = self.parent()._n+2
            V = [f]
            for ii in range(order):
                V = [v.derivative(y) for v in V]+[k/(y-zbar)*v for v in V]
                k += 2
            return sum([self.integrate(subst(v),center,level,method) for v in V])
        if z is None:
            return F

        try:
            try: tmp = self._cached_values[z,level,method,order,self.precision()]
            except KeyError:
                tmp = F(z,level,method)
                self._cached_values[z,level,method,order,self.precision()] = tmp
            return tmp
        except TypeError:
            return F(z,level,method)


    # So far we can't break it into two integrals because of the pole at infinity.
    def coleman(self,t1,t2,E = None,method = 'moments',mult = False,delta = -1,level = 0):
        r"""
        If ``self`` is a `p`-adic automorphic form that corresponds to a rigid modular form,
        then this computes the coleman integral of this form between two points on
        the boundary `\PP^1(\QQ_p)` of the `p`-adic upper half plane.

        INPUT:

        - ``t1``, ``t2`` - elements of `\PP^1(\QQ_p)` (the endpoints of integration)

        - ``E`` - (Default: None). If specified, will not compute the covering adapted
           to ``t1`` and ``t2`` and instead use the given one. In that case, ``E``
           should be a list of matrices corresponding to edges describing the open
           balls to be considered.

        - ``method`` - string (Default: 'moments'). Tells which algorithm to use
          (alternative is 'riemann_sum', which is unsuitable for computations
          requiring high precision)

        - ``mult`` - boolean (Default: False). Whether to use the multiplicative version.

        - ``delta`` - integer (Default: -1)

        - ``level`` - integer (Default: 0)

        OUTPUT:

          The result of the coleman integral

        EXAMPLES::

            sage: p = 7
            sage: lev = 2
            sage: prec = 20
            sage: X = BTQuotient(p,lev, use_magma = True) # optional - magma
            sage: k = 2 # optional - magma
            sage: M = HarmonicCocycles(X,k,prec) # optional - magma
            sage: B = M.basis() # optional - magma
            sage: f = 3*B[0] # optional - magma
            sage: MM = pAutomorphicForms(X,k,prec,overconvergent = True) # optional - magma
            sage: D = -11 # optional - magma
            sage: X.is_admissible(D) # optional - magma
            True
            sage: K.<a> = QuadraticField(D) # optional - magma
            sage: CM = X.get_CM_points(D,prec = prec) # optional - magma
            sage: Kp = CM[0].parent() # optional - magma
            sage: P = CM[0] # optional - magma
            sage: Q = P.trace()-P # optional - magma
            sage: F = MM.lift(f, verbose = False) # long time optional - magma
            sage: J0 = F.coleman(P,Q,mult = True) # long time optional - magma
            sage: E = EllipticCurve([1,0,1,4,-6]) # optional - magma
            sage: T = E.tate_curve(p) # optional - magma
            sage: xx,yy = getcoords(T,J0,prec) # long time optional -magma
            sage: P = E.base_extend(K).lift_x(algdep(xx,1).roots(QQ)[0][0]); P # long time optional - magma
            (7/11 : 58/121*a - 9/11 : 1)

            sage: p = 13 # optional - magma
            sage: lev = 2 # optional - magma
            sage: prec = 20 # optional - magma
            sage: Y = BTQuotient(p,lev, use_magma = True) # optional - magma
            sage: k = 2 # optional - magma
            sage: M = HarmonicCocycles(Y,k,prec) # optional - magma
            sage: B = M.basis() # optional - magma

            sage: f = B[1] # optional - magma
            sage: g = -4*B[0]+3*B[1] # optional - magma
            sage: MM = pAutomorphicForms(Y,k,prec,overconvergent = True) # optional - magma
            sage: D = -11 # optional - magma
            sage: Y.is_admissible(D) # optional - magma
            True
            sage: K.<a> = QuadraticField(D) # optional - magma
            sage: CM = Y.get_CM_points(D,prec = prec) # optional - magma
            sage: Kp = parent(CM[0]) # optional - magma
            sage: P = CM[0] # optional - magma
            sage: Q = P.trace()-P # optional - magma
            sage: F = MM.lift(f, verbose = False) # long time optional - magma
            sage: J11 = F.coleman(P,Q,mult = True) # long time optional - magma
            sage: E = EllipticCurve('26a2') # optional - magma
            sage: T = E.tate_curve(p) # optional - magma
            sage: xx,yy = getcoords(T,J11,prec) # long time optional - magma
            sage: HP = E.base_extend(K).lift_x(algdep(xx,1).roots(QQ)[0][0]); HP # long time optional - magma
            (-137/11 : 2/121*a + 63/11 : 1)

        AUTHORS:

        - Cameron Franc (2012-02-20)
        - Marc Masdeu (2012-02-20)
        """
        if(mult and delta >= 0):
            raise NotImplementedError, "Need to figure out how to implement the multiplicative part."
        p = self.parent().prime()
        K = t1.parent()
        R = PolynomialRing(K,'x')
        x = R.gen()
        R1 = LaurentSeriesRing(K,'r1')
        r1 = R1.gen()
        if(E is None):
            E = self.parent()._source._BT.find_covering(t1,t2)
            # print 'Got %s open balls.'%len(E)
        value = 0
        ii = 0
        value_exp = K(1)
        if(method == 'riemann_sum'):
            R1.set_default_prec(self.parent()._U.weight()+1)
            for e in E:
                ii += 1
                b = e[0,1]
                d = e[1,1]
                y = (b-d*t1)/(b-d*t2)
                poly = R1(y.log()) #R1(our_log(y))
                c_e = self.evaluate(e)
                new = c_e.evaluate(poly)
                value += new
                if mult:
                    value_exp  *=  K.teichmuller(y)**Integer(c_e[0].rational_reconstruction())

        elif(method == 'moments'):
            R1.set_default_prec(self.parent()._U.precision_cap())
            for e in E:
                ii += 1
                f = (x-t1)/(x-t2)
                a,b,c,d = e.list()
                y0 = f(R1([b,a])/R1([d,c])) #f( (ax+b)/(cx+d) )
                y0 = p**(-y0(0).valuation())*y0
                mu = K.teichmuller(y0(0))
                y = y0/mu-1
                poly = R1(0)
                ypow = y
                for jj in range(1,R1.default_prec()+10):
                    poly += (-1)**(jj+1)*ypow/jj
                    ypow *= y
                if(delta >= 0):
                    poly *= ((r1-t1)**delta*(r1-t2)**(self.parent()._n-delta))
                c_e = self.evaluate(e)
                new = c_e.evaluate(poly)
                value += new
                if mult:
                    value_exp  *=  K.teichmuller(((b-d*t1)/(b-d*t2)))**Integer(c_e[0].rational_reconstruction())

        else:
            print 'The available methods are either "moments" or "riemann_sum". The latter is only provided for consistency check, and should not be used in practice.'
            return False
        if mult:
            return K.teichmuller(value_exp) * value.exp()
        return value


class pAutomorphicForms(Module):
    Element = pAutomorphicFormElement
    r"""
    The module of (quaternionic) `p`-adic automorphic forms.

    EXAMPLES::

    AUTHORS:

    - Cameron Franc (2012-02-20)
    - Marc Masdeu (2012-02-20)
    """
    def __init__(self,domain,U,prec = None,t = None,R = None,overconvergent = False):
        if(R is None):
            if not isinstance(U,Integer):
                self._R = U.base_ring()
            else:
                if(prec is None):
                    prec = 100
                self._R = Qp(domain._p,prec)
        else:
            self._R = R
        #U is a CoefficientModuleSpace
        if isinstance(U,Integer):
            if t is None:
                if overconvergent:
                    t = prec-U+1
                else:
                    t = 0
            # self._U = OCVn(U-2,self._R,U-1+t)
            self._U = Distributions(U-2,base = self._R,precision_cap = U - 1 + t ,act_on_left = True,tuplegen = _btquot_tuplegen(),character = (None,-ZZ((self._k-2)/2)))
        else:
            self._U = U
        self._source = domain
        self._list = self._source.get_list() # Contains also the opposite edges
        self._prec = self._R.precision_cap()
        self._n = self._U.weight()
        self._p = self._source._p
        Module.__init__(self,base = self._R)
        self._populate_coercion_lists_()

    def prime(self):
        return self._p

    def _repr_(self):
        r"""
        This returns the representation of self as a string.

        EXAMPLES::
        """
        s = 'Space of automorphic forms on '+str(self._source)+' with values in '+str(self._U)
        return s

    def _coerce_map_from_(self, S):
        r"""
        Can coerce from other HarmonicCocycles or from pAutomorphicForms
        """
        if isinstance(S,HarmonicCocycles):
            if S.weight()-2 != self._n:
                return False
            if S._source != self._source:
                return False
            return True
        if isinstance(S,pAutomorphicForms):
            if S._n != self._n:
                return False
            if S._source != self._source:
                return False
            return True
        return False

    def _element_constructor_(self,x):
        r"""
        """
        #Code how to coherce x into the space
        #Admissible values of x?
        if isinstance(x,(HarmonicCocycleElement,pAutomorphicFormElement)):
            return pAutomorphicFormElement(self,x)

    def _an_element_(self):
        r"""
        Returns an element of the module.
        """
        return pAutomorphicFormElement(self,1)

    def lift(self,f, verbose = True):
        r"""
        Lifts the harmonic cocycle ``f`` to an
        overconvegent automorphic form, thus computing
        all the moments.
        """
        F = self.element_class(self,f)
        F.improve(verbose = verbose)
        return F

    def _make_invariant(self, F):
        r"""
        EXAMPLES::
        """
        S = self._source.get_stabilizers()
        M  = [e.rep for e in self._list]
        newF = []
        for ii in range(len(S)):
            Si = S[ii]
            x = self._U(F[ii],check = False)
            if(any([v[2] for v in Si])):
                newFi = self._U(0)
                s = QQ(0)
                m = M[ii]
                for v in Si:
                    s += 1
                    newFi  +=  x.r_act_by(m.adjoint()*self._source.embed(v[0],prec = self._prec)*m) # self._source should has a embed method that, given stabilizers, returns 2x2 matrices that can act on the distributions.
                newF.apend((1/s)*newFi)
            else:
                newF.append(x)
        return newF

    def _apply_Up_operator(self,f,scale = False, fix_lowdeg_terms = True):
        r"""
        Apply the Up operator to ``f``.

        EXAMPLES::

            sage: X = BTQuotient(3,11)
            sage: M = HarmonicCocycles(X,4,30)
            sage: A = pAutomorphicForms(X,4,10, overconvergent = True)
            sage: F = A.lift(M.basis()[0], verbose = False); F
            p-adic automorphic form on Space of automorphic forms on Quotient of the Bruhat Tits tree of GL_2(QQ_3) with discriminant 11 and level 1 with values in Overconvergent coefficient module of weight n = 2 over the ring 3-adic Field with capped relative precision 10 and depth 10:
            e   |   c(e)
            0 | 3^2 + O(3^12) + O(3^32)*z + O(3^26)*z^2 + (2*3^2 + 3^3 + 2*3^5 + 3^7 + 3^8 + 2*3^9 + O(3^10))*z^3 + (2*3^5 + 2*3^6 + 2*3^7 + 3^9 + O(3^10))*z^4 + (3^2 + 3^3 + 2*3^4 + 2*3^5 + 2*3^6 + 3^7 + 2*3^8 + 3^9 + O(3^10))*z^5 + (3^2 + 2*3^3 + 3^4 + 2*3^6 + O(3^10))*z^6 + (2*3^3 + 3^4 + 2*3^5 + 2*3^6 + 2*3^7 + 3^8 + 3^9 + O(3^10))*z^7 + (3^2 + 3^3 + 2*3^6 + 3^7 + 3^8 + 3^9 + O(3^10))*z^8 + (2*3^2 + 2*3^3 + 2*3^5 + 2*3^7 + 3^8 + 2*3^9 + O(3^10))*z^9
            1 | 2*3^2 + 2*3^3 + 2*3^4 + 2*3^5 + 2*3^6 + 2*3^7 + 2*3^8 + 2*3^9 + 2*3^10 + 2*3^11 + O(3^12) + (3^2 + O(3^12))*z + (2*3^2 + 2*3^3 + 2*3^4 + 2*3^5 + 2*3^6 + 2*3^7 + 2*3^8 + 2*3^9 + 2*3^10 + 2*3^11 + O(3^12))*z^2 + (2*3^2 + 2*3^3 + 3^4 + 2*3^5 + 3^6 + 2*3^7 + 2*3^8 + O(3^10))*z^3 + (2*3^3 + 3^5 + 3^7 + 3^8 + O(3^10))*z^4 + (2*3^3 + 3^6 + 3^7 + 3^9 + O(3^10))*z^5 + (3^3 + 2*3^4 + 2*3^5 + 2*3^7 + 3^8 + 3^9 + O(3^10))*z^6 + (3^7 + 2*3^8 + 2*3^9 + O(3^10))*z^7 + (3^3 + 2*3^4 + 3^7 + O(3^10))*z^8 + (2*3^2 + 3^4 + 3^6 + 2*3^7 + 3^8 + 2*3^9 + O(3^10))*z^9
            2 | 3^2 + 2*3^3 + 2*3^6 + 3^7 + 2*3^8 + O(3^12) + (3 + 2*3^2 + 2*3^3 + 3^5 + 2*3^6 + 3^7 + 3^10 + O(3^11))*z + (2*3 + 2*3^2 + 3^4 + 2*3^5 + 2*3^6 + 2*3^8 + 3^10 + O(3^11))*z^2 + (2*3 + 3^2 + 2*3^7 + 3^9 + O(3^10))*z^3 + (3 + 2*3^2 + 2*3^4 + 3^5 + 2*3^6 + 2*3^7 + 2*3^8 + 2*3^9 + O(3^10))*z^4 + (3 + 3^2 + 3^4 + 2*3^9 + O(3^10))*z^5 + (3^3 + 2*3^5 + 3^6 + 3^8 + 2*3^9 + O(3^10))*z^6 + (3^5 + 2*3^7 + 3^9 + O(3^10))*z^7 + (2*3 + 3^3 + 3^4 + 2*3^6 + O(3^10))*z^8 + (2*3 + 2*3^3 + 2*3^4 + 2*3^6 + O(3^10))*z^9
            3 | 3^2 + 2*3^4 + 2*3^5 + 2*3^6 + 2*3^7 + 2*3^8 + 2*3^9 + 2*3^10 + 2*3^11 + O(3^12) + (3^3 + 2*3^4 + 2*3^8 + O(3^13))*z + (3 + 3^2 + 3^3 + 2*3^4 + 2*3^5 + 3^6 + 3^7 + 2*3^8 + 2*3^9 + 2*3^10 + O(3^11))*z^2 + (3^2 + 2*3^3 + 3^4 + 3^7 + 3^8 + 2*3^9 + O(3^10))*z^3 + (3 + 2*3^2 + 2*3^3 + 3^4 + 2*3^5 + 2*3^6 + 2*3^7 + 3^8 + O(3^10))*z^4 + (3 + 3^3 + 3^4 + 2*3^5 + 2*3^6 + 3^7 + 2*3^8 + 2*3^9 + O(3^10))*z^5 + (3 + 3^4 + 3^5 + 3^6 + 2*3^7 + O(3^10))*z^6 + (2*3 + 3^2 + 2*3^3 + 3^4 + 2*3^6 + 3^8 + 3^9 + O(3^10))*z^7 + (3 + 3^3 + 2*3^4 + 2*3^5 + 2*3^6 + 3^7 + 2*3^9 + O(3^10))*z^8 + (2*3^2 + 3^4 + 3^5 + 3^8 + 3^9 + O(3^10))*z^9
        """
        HeckeData = self._source._get_Up_data()
        if scale == False:
            factor = (self._p)**(self._U.weight()/2)
        else:
            factor = 1
        Tf = []
        for jj in range(len(self._list)):
            tmp = self._U(0)
            for d in HeckeData:
                gg = d[0] # acter
                u = d[1][jj] # edge_list[jj]
                r = self._p**(-(u.power)) * (u.t()*gg)
                tmp += f._value[u.label].r_act_by(r)
            tmp  *=  factor
            for ii in range(self._n+1):
                tmp[ii] = f._value[jj][ii]
            Tf.append(tmp)
        return pAutomorphicFormElement(self,Tf,quick = True)

<|MERGE_RESOLUTION|>--- conflicted
+++ resolved
@@ -30,153 +30,7 @@
 # Need this to be pickleable
 class _btquot_tuplegen(UniqueRepresentation):
     """
-<<<<<<< HEAD
     Callable object that turns matrices into 4-tuples.
-=======
-    Map from a set of edges in a fundamental domain for the
-    action of Gamma on the Bruhat-Tits tree to a
-    coefficient module, satisfying harmonicity relations.
-    """
-    def __init__(self, codomain, source, defining_data, check=True):
-        """
-        EXAMPLES::
-
-            sage: X = BTQuotient(3,7)
-            
-        """
-        self._codomain = codomain
-        self._source = source
-        self._nE = len(self._source.get_edge_list())
-        if check:
-            self._dict = {}
-            if isinstance(defining_data, (list, tuple)):
-                if len(defining_data) != len(source.gens()):
-                    raise ValueError("length of defining data must be the same as number of manin generators")
-                E = source.get_edge_list()
-                for i in range(len(defining_data)):
-                    self._dict[E[i].rep] = defining_data[i]
-            elif isinstance(defining_data, dict):
-                for ky, val in defining_data.iteritems():
-                    if not isinstance(ky, Matrix_integer_2x2):
-                        ky = M2Z(ky)
-                    self._dict[ky] = val
-            else:
-                raise TypeError("unrecognized type for defining_data")
-        else:
-            self._dict = defining_data
-
-    def _compute_image_from_gens(self, B):
-        u = DoubleCosetReduction(self._source,e1)
-        p = self._source.prime()
-
-        if u.label < self._nE:
-            val  =  self._F[u.label]
-        else:
-            val  =  -self._F[u.label-self._nE]
-
-        return u.igamma(
-            lambda g : self._source.embed_quaternion(
-                g,
-                exact = self.codomain.base_ring().is_exact(), 
-                prec = self._codomain.precision_cap()
-            ) * p**(-u.power)) * val
-
-    def __getitem__(self, B):
-        try:
-            return self._dict[B]
-        except KeyError:
-            self._dict[B] = self._compute_image_from_gens(B)
-            return self._dict[B]
-
-    def compute_full_data(self):
-        for B in self._manin.coset_reps():
-            if not self._dict.has_key(B):
-                self._dict[B] = self._compute_image_from_gens(B)
-
-    def __add__(self, right):
-        """
-        Return difference self + right, where self and right are
-        assumed to have identical codomains and Manin relations.
-        """
-        D = {}
-        sd = self._dict
-        rd = right._dict
-        for ky, val in sd.iteritems():
-            if ky in rd:
-                D[ky] = val + rd[ky]
-        return self.__class__(self._codomain, self._manin, D, check=False)
-
-    def __sub__(self, right):
-        """
-        Return difference self - right, where self and right are
-        assumed to have identical codomains and Manin relations.
-        """
-        D = {}
-        sd = self._dict
-        rd = right._dict
-        for ky, val in sd.iteritems():
-            if ky in rd:
-                D[ky] = val - rd[ky]
-        return self.__class__(self._codomain, self._manin, D, check=False)
-
-    def __mul__(self, right):
-        """
-        Return scalar multiplication self*right, where right is in the
-        base ring of the codomain.
-        """
-        if isinstance(right, Matrix_integer_2x2):
-            return self._right_action(right)
-        D = {}
-        sd = self._dict
-        for ky, val in sd.iteritems():
-            D[ky] = val * right
-        return self.__class__(self._codomain, self._manin, D, check=False)
-
-    def __repr__(self):
-        return "Map from the set of edges of %s to %s"%(
-                self._source, self._codomain)
-
-    def _eval_sl2(self, A):
-        B = self._manin.find_coset_rep(A)
-        gaminv = B * A.__invert__unit()
-        return self[A] * gaminv
-
-    def __call__(self, A):
-        a = A[t00]
-        b = A[t01]
-        c = A[t10]
-        d = A[t11]
-        ## v1: a list of unimodular matrices whose divisors add up to {b/d} - {infty}
-        v1 = unimod_matrices_to_infty(b,d)
-        ## v2: a list of unimodular matrices whose divisors add up to {a/c} - {infty}
-        v2 = unimod_matrices_to_infty(a,c)
-        ## ans: the value of self on A
-        ans = self._codomain(0)
-        ## This loop computes self({b/d}-{infty}) by adding up the values of self on elements of v1
-        for B in v1:
-            ans = ans + self._eval_sl2(B)
-
-        ## This loops subtracts away the value self({a/c}-{infty}) from ans by subtracting away the values of self on elements of v2
-        ## and so in the end ans becomes self({b/d}-{a/c}) = self({A(0)} - {A(infty)}
-        for B in v2:
-            ans = ans - self._eval_sl2(B)
-        return ans
-
-    def apply(self, f):
-        """
-        Returns Manin map given by x |--> f(self(x)), where f is
-        anything that can be called with elements of the coefficient
-        module.
-
-        This might be used to normalize, reduce modulo a prime, change
-        base ring, etc.
-        """
-        D = {}
-        sd = self._dict
-        for ky, val in sd.iteritems():
-            D[ky] = f(val)
-        return self.__class__(self._codomain, self._manin, D, check=False)
->>>>>>> 91a03e23
 
     EXAMPLES::
 
