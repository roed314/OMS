from sage.modular.btquotients.btquotient import *
from sage.modular.btquotients.ocmodule import *
#########################################################################
#       Copyright (C) 2011 Cameron Franc and Marc Masdeu
#
#  Distributed under the terms of the GNU General Public License (GPL)
#
#                  http://www.gnu.org/licenses/
#########################################################################
from collections import namedtuple
from sage.structure.element import Element, ModuleElement
from sage.structure.parent import Parent
from sage.modules.module import Module
from sage.rings.all import Integer
from sage.structure.element import Element
from sage.matrix.constructor import Matrix, zero_matrix
from sage.rings.all import Qp
from sage.rings.all import RationalField
from sage.rings.number_field.all import NumberField
from copy import copy
from sage.quadratic_forms.quadratic_form import QuadraticForm
from sage.rings.polynomial.polynomial_ring_constructor import PolynomialRing
from sage.rings.laurent_series_ring import LaurentSeriesRing
from sage.modular.hecke.all import (AmbientHeckeModule, HeckeSubmodule, HeckeModuleElement)
from sage.rings.infinity import Infinity
import sage.rings.arith as arith
import sage.modular.hecke.hecke_operator
from sage.modular.pollack_stevens.distributions import Distributions, Symk
from sage.misc.misc import verbose, cputime

# act_S0p = WeightKAction(self, character, tuplegen, act_on_left, padic = True)

# Need this to be pickleable
class _btquot_tuplegen(UniqueRepresentation):
    """
    Callable object that turns matrices into 4-tuples.

    EXAMPLES::

        sage: A = sage.modular.pollack_stevens.distributions._default_tuplegen(); A
        <sage.modular.pollack_stevens.distributions._default_tuplegen object at 0x...>
        sage: TestSuite(A).run()
    """
    def __call__(self, g):
        """
        EXAMPLES::

            sage: from sage.modular.pollack_stevens.distributions import Distributions, Symk
            sage: T = sage.modular.pollack_stevens.distributions._default_tuplegen()
            sage: T(matrix(ZZ,2,[1..4]))
            (4, 2, 3, 1)
        """
        return g[1,1], g[0,1], g[1,0], g[0,0]

def act_left(g,v):
    group = MatrixSpace(v.base_ring(),2,2)
    return group(g) * v

class HarmonicCocycleElement(HeckeModuleElement):
    r"""
    Gamma-invariant harmonic cocycles on the Bruhat-Tits
    tree. Gamma-invariance is necessary so that the cocycle can be
    stored in terms of a finite amount of data.

    More precisely, given a BTQuotient T, harmonic cocycles are stored as
    a list of values in some coefficient module (e.g. for weight 2 forms
    can take Cp) indexed by edges of a fundamental domain for T in the
    Bruhat-Tits tree. Evaluate the cocycle at other edges using Gamma
    invariance (although the values may not be equal over an orbit of
    edges as the coefficient module action may be nontrivial).

    INPUT:

    - ``vec`` - (default: None)

    - ``from_values`` -  (default: False)

    EXAMPLES:

    Harmonic cocycles form a vector space, so they can be added::

        sage: X = BTQuotient(5,23)
        sage: H = HarmonicCocycles(X,2,prec=10)
        sage: v1 = H.basis()[0]; v2 = H.basis()[1] # indirect doctest
        sage: v3 = v1+v2
        sage: v1 == v3-v2
        True

    and rescaled::

        sage: v4 = 2*v1
        sage: v1 == v4 - v1
        True

    AUTHORS:

    - Cameron Franc (2012-02-20)
    - Marc Masdeu
    """
    def __init__(self,_parent,vec = None,from_values = False):
        """
        Create a harmonic cocycle element.

        EXAMPLES::

            sage: X = BTQuotient(31,7)
            sage: H = HarmonicCocycles(X,2,prec=10)
            sage: v = H.basis()[0] # indirect doctest
            sage: TestSuite(v).run()
        """
        HeckeModuleElement.__init__(self,_parent,None)
        self._parent = _parent

        if from_values:
            self._R = _parent._U.base_ring()
            self._wt = _parent._k
            self._nE = len(_parent._E)
            self._F = copy(vec)
            return
        if isinstance(vec, self.__class__):
            #The first argument is just a modular form that we copy as is
            self._R = vec._R
            self._nE = vec._nE
            self._wt = vec._wt
            self._F = [_parent._U(o) for o in vec._F]
            return
        # When vec contains coordinates for the basis
        self._R  =  _parent._R
        try:
            v = [self._R(x) for x in vec.list()]
        except AttributeError:
            v = [self._R(vec) for ii in range(_parent.dimension())]
        self._wt = _parent._k
        self._nE = len(_parent._E)
        vmat = Matrix(self._R,1,_parent.dimension(),v)
        tmp = (vmat*_parent.ambient_module().basis_matrix()).row(0)
        # self._F = [_parent._U(Matrix(self._R,self._wt-1,1,tmp[e*(self._wt-1):(e+1)*(self._wt-1)]),check = False) for e in range(self._nE)]
        self._F = [_parent._U(tmp[e*(self._wt-1):(e+1)*(self._wt-1)]) for e in range(self._nE)]
        return

    def _add_(self,g):
        r"""
        Add two cocycles componentwise.

        EXAMPLES::

            sage: X = BTQuotient(5,23)
            sage: H = HarmonicCocycles(X,2,prec=10)
            sage: v1 = H.basis()[0]; v2 = H.basis()[1]
            sage: v3 = v1+v2 # indirect doctest
            sage: v1 == v3-v2
            True
        """
        #Should ensure that self and g are modular forms of the same weight and on the same curve
        C = self.__class__
        return C(self.parent(),self.element()+g.element())

    def _sub_(self,g):
        r"""
        Computes the difference of two cocycles.

        EXAMPLES::

            sage: X = BTQuotient(5,23)
            sage: H = HarmonicCocycles(X,2,prec=10)
            sage: v1 = H.basis()[0]; v2 = H.basis()[1]
            sage: v3 = v1-v2 # indirect doctest
            sage: v1 == v3+v2
            True
        """
        #Should ensure that self and g are modular forms of the same weight and on the same curve
        C = self.__class__
        return C(self.parent(),self.element()-g.element())

    def _rmul_(self,a):
        r"""
        Multiplies a cocycle by a scalar.

        EXAMPLES::

            sage: X = BTQuotient(5,23)
            sage: H = HarmonicCocycles(X,2,prec=10)
            sage: v1 = H.basis()[0]
            sage: v2 = 2*v1 # indirect doctest
            sage: v1 == v2-v1
            True
        """
        #Should ensure that 'a' is a scalar
        C = self.__class__
        return C(self.parent(),a*self.element())


    def _repr_(self):
        r"""
        Retuns a string describing the cocycle.

        EXAMPLES::

            sage: X = BTQuotient(5,23)
            sage: H = HarmonicCocycles(X,2,prec=10)
            sage: v1 = H.basis()[0]
            'Element of Space of harmonic cocycles of weight 2 on Quotient of the Bruhat Tits tree of GL_2(QQ_5) with discriminant 23 and level 1'
        """
        tmp = 'Element of '+str(self.parent())
        return tmp

    def _eq_(self,other):
        r"""
        Test for equality with another cocycle. Two cocycles are
        equal if they take the same values on all the edges in a
        fundamental domain.

        EXAMPLES::

            sage: X = BTQuotient(5,23)
            sage: H = HarmonicCocycles(X,2,prec=10)
            sage: v1 = H.basis()[0]; v2 = H.basis()[1]
            sage: v1 == v2 # indirect doctest
            False
            sage: v1 == v1
            True
        """
        #This is needs work. For example, comparison with zero won't work.
        return all([self._F[e].__eq__(other._F[e]) for e in range(self._nE)])

    def __ne__(self,other):
        r"""
        Test for non-equality with another cocycle. Two cocycles
        are non-equal if they take the different values on at least
        one edge in a fundamental domain.

        EXAMPLES::

            sage: X = BTQuotient(3,11)
            sage: H = HarmonicCocycles(X,4,prec=10)
            sage: v1 = H.basis()[0]; v2 = H.basis()[1]
            sage: v1 != v2 # indirect doctest
            True
            sage: v1 != v1
            False
        """
        return any([self._F[e].__ne__(other._F[e]) for e in range(self._nE)])

    def __nonzero__(self):
        r"""
        Test for being non-zero.

        EXAMPLES::

            sage: X = BTQuotient(3,13)
            sage: H = HarmonicCocycles(X,2,prec=10)
            sage: v1 = H.basis()[0]
            sage: v1.__nonzero__()
            True
            sage: v1 == 0
            False
            sage: v1 == H(0)
            False
        """
        tmp = [0 for nnn in range(parent(self)._X._num_edges)]
        return any([self._F[e]==tmp for e in range(self._nE)])

    def valuation(self):
        r"""
        Returns the valuation of the cocycle, defined as the
        minimum of the values it takes on a set of representatives.

        OUTPUT:

        An integer.

        EXAMPLES::

            sage: X = BTQuotient(3,17)
            sage: H = HarmonicCocycles(X,2,prec=10)
            sage: b1 = H.basis()[0]
            sage: b2 = 3*b1
            sage: b1.valuation()
            0
            sage: b2.valuation()
            1
            sage: H(0).valuation()
            Infinity
        """
        if self.is_zero():
            return Infinity
        else:
            return min([self._F[e].valuation() for e in range(self._nE)])

    def _compute_element(self):
        r"""

        """
        R = self._R
        A = self.parent().basis_matrix().transpose()
        B = Matrix(R,self._nE*(self.parent()._k-1),1,[self._F[e].moment(ii)  for e in range(self._nE) for ii in range(self.parent()._k-1) ])
        res = (A.solve_right(B)).transpose()
        return self.parent().free_module()(res.row(0))

    #In HarmonicCocycle
    def evaluate(self,e1):
        r"""
        Evaluates a harmonic cocycle on an edge of the Bruhat-Tits tree.

        INPUT:

        - ``e1`` - a matrix corresponding to an edge of the Bruhat-Tits tree

        OUTPUT:

        - An element of the coefficient module of the cocycle which describes 
          the value of the cocycle on e1

        EXAMPLES:
        """
        X = self.parent()._X
        p = X._p
        u = DoubleCosetReduction(X,e1)
        if u.label < self._nE:
            val  =  self._F[u.label]
        else:
            val  =  -self._F[u.label-self._nE]

        # return val.l_act_by(u.igamma(self.parent().embed_quaternion) * (p**(-u.power)))
        return (u.igamma(self.parent().embed_quaternion) * (p**(-u.power))) * val
        #return (u.sign()*self._F[u.label])

    #In HarmonicCocycle
    def riemann_sum(self,f,center = 1,level = 0,E = None):
        r"""
        This function evaluates the integral of the funtion ``f`` with respect to the measure determined by ``self``.

        EXAMPLES::
        """
        R1 = LaurentSeriesRing(f.base_ring(),'r1')
        R1.set_default_prec(self.parent()._k-1)
        R2 = PolynomialRing(f.base_ring(),'r2')

        if E is None:
            E = self.parent()._X._BT.get_balls(center,level)
        else:
            E = self.parent()._X._BT.subdivide(E,level)
        value = 0
        ii = 0
        for e in E:
            ii += 1
            exp = R1([e[1,1],e[1,0]])**(self.parent()._k-2)*e.determinant()**(-(self.parent()._k-2)/2)*f(R1([e[0,1],e[0,0]])/R1([e[1,1],e[1,0]])).truncate(self.parent()._k-1)
            # new = self.evaluate(e).l_act_by(e.inverse()).evaluate(exp)
            new = (e.inverse() * self.evaluate(e) ).evaluate(exp)
            value += new
        return value

    def modular_form(self,z = None,level = 0):
        r"""

        EXAMPLES::
        """
        return self.derivative(z,level,order = 0)

    # In HarmonicCocycle
    def derivative(self,z = None,level = 0,order = 1):
        r"""
        The derivative of the modular form attached to ``self``.

        EXAMPLES::
        """
        def F(z):
            R = PolynomialRing(z.parent(),'x,y').fraction_field()
            Rx = PolynomialRing(z.parent(),'x1').fraction_field()
            x1 = Rx.gen()
            subst = R.hom([x1,z],codomain = Rx)
            x,y = R.gens()
            center = self.parent()._X._BT.find_containing_affinoid(z)
            zbar = z.trace()-z
            f = R(1)/(x-y)
            k = self.parent()._k
            V = [f]
            for ii in range(order):
                V = [v.derivative(y) for v in V]+[k/(y-zbar)*v for v in V]
                k += 2
            return sum([self.riemann_sum(subst(v),center,level) for v in V])
        if(z is None):
            return F
        else:
            return F(z)


class HarmonicCocycles(AmbientHeckeModule):
    Element = HarmonicCocycleElement
    r"""
    Represents a space of Gamma invariant harmonic
    cocycles valued in a cofficient module.

    INPUT:

    - ``X`` - A BTQuotient object

    - ``k`` - integer - The weight. It must be even.

    - ``prec`` - integer (Default: None). If specified, the precision
      for the coefficient module

    - ``basis_matrix`` - integer (Default: None)

    - ``base_field`` - (Default: None)

    EXAMPLES::

        sage: X = BTQuotient(3,23)
        sage: H = HarmonicCocycles(X,2,prec = 5)
        sage: H.dimension()
        3
        sage: X.genus()

    Higher even weights are implemented::

        sage: H = HarmonicCocycles(X,8, prec = 10)
        sage: H.dimension()
        26

    AUTHORS:

    - Cameron Franc (2012-02-20)
    - Marc Masdeu
    """
    def __init__(self,X,k,prec = None,basis_matrix = None,base_field = None):
        """
        Compute the space of harmonic cocycles.

        EXAMPLES:
            sage: X = BTQuotient(3,37)
            sage: H = HarmonicCocycles(X,4,prec=10)
            sage: TestSuite(H).run()
        """
        self._k = k
        self._X = X
        self._E = self._X.get_edge_list()
        self._V = self._X.get_vertex_list()

        if base_field is not None and not base_field.is_exact():
            prec = base_field.precision_cap()

        if prec is None:
            if base_field is None:
                try:
                    self._R =  X.get_splitting_field()
                except AttributeError:
                    raise ValueError, "It looks like you are not using Magma as backend...and still we don't know how to compute splittings in that case!"
            else:
                pol = X.get_splitting_field().defining_polynomial().factor()[0][0]
                self._R = base_field.extension(pol,pol.variable_name()).absolute_field(name = 'r')
            # self._U = OCVn(self._k-2,self._R)
            self._U = Symk(self._k-2,base = self._R,act_on_left = True,tuplegen = _btquot_tuplegen(),character = (None,-ZZ((self._k-2)/2))) #monoid = MatrixSpace(self._R,2,2))
        else:
            self._prec = prec
            if base_field is None:
                self._R = Qp(self._X._p,prec = prec)
            else:
                self._R = base_field
            # self._U = OCVn(self._k-2,self._R,self._k-1)
<<<<<<< HEAD
            self._U = Symk(self._k-2,base = self._R,act_on_left = True,tuplegen = _btquot_tuplegen(),character = (None,-ZZ((self._k-2)/2)))

        if basis_matrix is None:
            self.__rank = self._X.dimension_harmonic_cocycles(self._k)
        else:
            self.__rank = basis_matrix.nrows()
=======
            self._U = Symk(self._k-2,base = self._R,act_on_left = True,tuplegen = _btquot_tuplegen(),character = (None,-ZZ((self._k-2)/2))) #monoid = MatrixSpace(self._R,2,2))
        self.__rank = self._X.dimension_harmonic_cocycles(self._k)
>>>>>>> 80d466dc
        if basis_matrix is not None:
            self.__matrix = basis_matrix
            self.__matrix.set_immutable()
            assert self.__rank == self.__matrix.nrows()

        AmbientHeckeModule.__init__(self, self._R, self.__rank, self._X.prime()*self._X.Nplus()*self._X.Nminus(), weight = self._k)
        self._populate_coercion_lists_()

    def base_extend(self,base_ring):
        r"""
        Extends the base ring of the coefficient module.

        INPUT:

        - ``base_ring`` - a ring that has a coerce map from the
          current base ring

        OUTPUT:

        A new space of HarmonicCocycles with the base extended.

        EXAMPLES::

            sage: X = BTQuotient(3,19)
            sage: H = HarmonicCocycles(X,2,10)
            sage: H.base_ring()
            3-adic Field with capped relative precision 10
            sage: H1 = H.base_extend(Qp(3,prec=15))
            sage: H1.base_ring()
            3-adic Field with capped relative precision 15
        """
        if not base_ring.has_coerce_map_from(self.base_ring()):
            raise ValueError, "No coercion defined"
        else:
            return self.change_ring(base_ring)

    def change_ring(self, new_base_ring):
        r"""
        Changes the base ring of the coefficient module.

        INPUT:

        - ``new_base_ring'' - a ring that has a coerce map from the
          current base ring

        OUTPUT:

        New space of HarmonicCocycles with different base ring

        EXAMPLES::

            sage: X = BTQuotient(5,17)
            sage: H = HarmonicCocycles(X,2,10)
            sage: H.base_ring()
            5-adic Field with capped relative precision 10
            sage: H1 = H.base_extend(Qp(5,prec=15)) # indirect doctest
            sage: H1.base_ring()
            5-adic Field with capped relative precision 15
        """
        if not new_base_ring.has_coerce_map_from(self.base_ring()):
            raise ValueError, "No coercion defined"

        else:
            return self.__class__(self._X,self._k,prec = None,basis_matrix = self.basis_matrix().change_ring(new_base_ring),base_field = new_base_ring)

    def rank(self):
        r"""
        Returns the rank (dimension) of ``self``.

        OUTPUT:

        An integer.

        EXAMPLES::

            sage: X = BTQuotient(7,11)
            sage: H = HarmonicCocycles(X,2,prec = 10)
            sage: X.genus() == H.rank()
            True
            sage: H1 = HarmonicCocycles(X,4,prec = 10)
            sage: H1.rank()
            16
        """
        return self.__rank

    def submodule(self,v,check = False):
        r"""
        Return the submodule of ``self`` spanned by ``v``.

        INPUT:

        - ``v`` - Submodule of self.free_module().

        - ``check`` - Boolean (Default = False).

        OUTPUT:

        Subspace of harmonic cocycles.

        EXAMPLES::

            sage: X = BTQuotient(3,17)
            sage: H = HarmonicCocycles(X,2,prec=10)
            sage: H.rank()
            3
            sage: v = H.an_element()
            sage: N = H.free_module().span([v.element()])
            sage: H1 = H.submodule(N)
            sage: H1.rank() == 1
            True
        """
        return HarmonicCocyclesSubmodule(self,v,dual = None,check = check)

    def is_simple(self):
        r"""
        Whether ``self`` is irreducible.

        OUTPUT:

        Boolean. True iff self is irreducible.

        EXAMPLES::

            sage: X = BTQuotient(3,29)
            sage: H = HarmonicCocycles(X,4,prec =10)
            sage: H.rank()
            14
            sage: H.is_simple()
            False
            sage: X = BTQuotient(7,2)
            sage: H = HarmonicCocycles(X,2,prec=10)
            sage: H.rank()
            1
            sage: H.is_simple()
            True
        """
        return self.rank() == 1

    def _repr_(self):
        r"""
        This returns the representation of self as a string.

        EXAMPLES::

            sage: X = BTQuotient(5,23)
            sage: H = HarmonicCocycles(X,2,prec=10)
            sage: H._repr_()
            Space of harmonic cocycles of weight 2 on Quotient of the Bruhat Tits tree of GL_2(QQ_5) with discriminant 23 and level 1
        """
        return 'Space of harmonic cocycles of weight %s on %s'%(self._k,self._X)

    def _latex_(self):
        r"""
        A LaTeX representation of ``self``.

        EXAMPLES::

            sage: X = BTQuotient(5,23)
            sage: H = HarmonicCocycles(X,2,prec=10)
            \text{Space of harmonic cocycles of weight } 2 \text{ on } X(5 \cdot 23,1)\otimes_{\mathbb{Z}} \mathbb{F}_{5}
        """
        s = '\\text{Space of harmonic cocycles of weight }'+latex(self._k)+'\\text{ on }'+latex(self._X)
        return s

    def _an_element_(self):
        r"""
        Returns an element of the ambient space

        OUTPUT:

        A harmonic cocycle in self.

        EXAMPLES:

            sage: X = BTQuotient(5,23)
            sage: H = HarmonicCocycles(X,2,prec=10)
            sage: H.an_element()
            Element of Space of harmonic cocycles of weight 2 on Quotient of the Bruhat Tits tree of GL_2(QQ_5) with discriminant 23 and level 1
        """
        return self.basis()[0]


    def _coerce_map_from_(self, S):
        r"""
        Can coerce from other HarmonicCocycles or from pAutomorphicForms

        OUTPUT:

        Boolean. True iff self is a space of HarmonicCocycles or
        pAutomorphicForms.

        EXAMPLES::

            sage: X = BTQuotient(3,17)
            sage: H = HarmonicCocycles(X,2,prec=10)
            sage: v = H.an_element()
            sage: N = H.free_module().span([v.element()])
            sage: H1 = H.submodule(N)
            sage: H1._coerce_map_from_(H)
            True
            sage: H._coerce_map_from_(H1)
            True
        """
        if isinstance(S,(HarmonicCocycles,pAutomorphicForms)):
            if S._k != self._k:
                return False
            if S._X != self._X:
                return False
            return True
        return False

    def __cmp__(self,other):
        r"""

        """
        try:
            res = (self.base_ring() == other.base_ring() and self._X == other._X and self._k == other._k)
            return res
        except:
            return False

    def _element_constructor_(self,x):
        r"""

        """
        #Code how to coherce x into the space
        #Admissible values of x?
        if isinstance(x,HarmonicCocycleElement):
            return HarmonicCocycleElement(self,x)
        elif isinstance(x,pAutomorphicFormElement):
            # tmp = [self._U(x._F[ii]).l_act_by(self._E[ii].rep) for ii in range(self._nE)]
            tmp = [self._E[ii].rep * self._U(x._F[ii]) for ii in range(self._nE)]
            return HarmonicCocycleElement(self,tmp,from_values = True)
        elif x == 0:
            tmp = [[0 for jj in range(self.weight()-1)] for ii in range(self._X._num_edges)]
            return HarmonicCocycleElement(self,tmp,from_values = True)

        #This will error if you try to coerce something illegal
        else:
            return HarmonicCocycleElement(self,x)


    def free_module(self):
        r"""
        This function returns the underlying free module

        EXAPLES::
        """
        try: return self.__free_module
        except AttributeError: pass
        V = self.base_ring()**self.dimension()
        self.__free_module = V
        return V

    def character(self):
        r"""
        Only implemented the trivial character so far.

        EXAMPLES::

        """
        return lambda x:x

    def embed_quaternion(self,g):
        r"""
        Embed the quaternion element ``g`` into the matrix algebra.

        EXAMPLES::
        """
        tmp = self._X.embed_quaternion(g,exact = self._R.is_exact(), prec = self._prec)
        tmp.set_immutable()
        return tmp

    def basis_matrix(self):
        r"""
        Returns a basis of ``self`` in matrix form.

        If the coefficient module `M` is of finite rank then the space
        of Gamma invariant `M` valued harmonic cocycles can be
        represented as a subspace of the finite rank space of all
        functions from the finitely many edges in the corresponding
        BTQuotient into `M`. This function computes this
        representation of the space of cocycles.

        OUTPUT:

        - A basis matrix describing the cocycles in the spaced of all
          `M` valued Gamma invariant functions on the tree.

        EXAMPLES::

            sage: X = BTQuotient(3,19)
            sage: C = HarmonicCocycles(X,4,prec = 5)
            sage: B = C.basis()
            Traceback (most recent call last):
            ...
            RuntimeError: The computed dimension does not agree with the expectation. Consider increasing precision!

        We try increasing the precision:

        ::

            sage: C = HarmonicCocycles(X,4,prec = 20)
            sage: B = C.basis()
            sage: len(B) == X.dimension_harmonic_cocycles(4)
            True

        AUTHORS:

        - Cameron Franc (2012-02-20)
        - Marc Masdeu (2012-02-20)
        """
        try: return self.__matrix
        except AttributeError: pass
        nV = len(self._V)
        nE = len(self._E)
        stab_conds = []
        S = self._X.get_edge_stabs()
        p = self._X._p
        d = self._k-1
        for e in self._E:
            try:
                g = filter(lambda g:g[2],S[e.label])[0]
                # C = self._U.l_matrix_representation(self.embed_quaternion(g[0]))
                # C -= self._U.l_matrix_representation(Matrix(QQ,2,2,p**g[1]))
                C = self._U.acting_matrix(self.embed_quaternion(g[0]),d).transpose()
                C -= self._U.acting_matrix(Matrix(QQ,2,2,p**g[1]),d).transpose()
                stab_conds.append([e.label,C])
            except IndexError: pass

        n_stab_conds = len(stab_conds)
        self._M = Matrix(self._R,(nV+n_stab_conds)*d,nE*d,0,sparse = True)
        for v in self._V:
            for e in filter(lambda e:e.parity == 0,v.leaving_edges):
                # C = sum([self._U.l_matrix_representation(self.embed_quaternion(x[0])) for x in e.links],Matrix(self._R,d,d,0))
                C = sum([self._U.acting_matrix(self.embed_quaternion(x[0]),d) for x in e.links],Matrix(self._R,d,d,0)).transpose()
                self._M.set_block(v.label*d,e.label*d,C)
            for e in filter(lambda e:e.parity == 0,v.entering_edges):
                # C = sum([self._U.l_matrix_representation(self.embed_quaternion(x[0])) for x in e.opposite.links],Matrix(self._R,d,d,0))
                C = sum([self._U.acting_matrix(self.embed_quaternion(x[0]),d) for x in e.opposite.links],Matrix(self._R,d,d,0)).transpose()
                self._M.set_block(v.label*d,e.opposite.label*d,C)

        for kk in range(n_stab_conds):
            v = stab_conds[kk]
            self._M.set_block((nV+kk)*d,v[0]*d,v[1])

        x1 = self._M.right_kernel().matrix()

        if x1.nrows() !=  self.rank():
            raise RuntimeError, 'The computed dimension does not agree with the expectation. Consider increasing precision!'

        K = [c for c in x1.rows()]

        if not self._R.is_exact():
            for ii in range(len(K)):
                s = min([t.valuation() for t in K[ii]])
                for jj in range(len(K[ii])):
                    K[ii][jj] = (p**(-s))*K[ii][jj]

        self.__matrix = Matrix(self._R,len(K),nE*d,K)
        self.__matrix.set_immutable()
        return self.__matrix

    def __apply_atkin_lehner(self,q,f):
        r"""
        This function applies an Atkin-Lehner involution to a
        harmonic cocycle

        INPUT:

        - ``q`` - an integer dividing the full level p*Nminus*Nplus

        - ``f`` - a harmonic cocycle

        OUTPUT:

        - The harmonic cocycle obtained by hitting f with the
          Atkin-Lehner at q

        EXAMPLES::
        """
        R = self._R
        Data = self._X._get_atkin_lehner_data(q)
        p = self._X._p
        tmp = [self._U(0) for jj in range(len(self._E))]
        d1 = Data[1]
        mga = self.embed_quaternion(Data[0])
        nE = len(self._E)
        for jj in range(nE):
            t = d1[jj]
            if t.label < nE:
                # tmp[jj] += (f._F[t.label]).l_act_by(p**(-t.power)*mga*t.igamma(self.embed_quaternion))
                tmp[jj] += (p**(-t.power)*mga*t.igamma(self.embed_quaternion)) * f._F[t.label]
            else:
                # tmp[jj] += (-f._F[t.label-nE]).l_act_by(p**(-t.power)*mga*t.igamma(self.embed_quaternion))
                tmp[jj] += (p**(-t.power)*mga*t.igamma(self.embed_quaternion)) * (-f._F[t.label-nE])


        return HarmonicCocycleElement(self,tmp,from_values = True)

    def __apply_hecke_operator(self,l,f):
        r"""
        This function applies a Hecke operator to a harmonic cocycle.

        INPUT:

        - ``l`` - an integer

        - ``f`` - a harmonic cocycle

        OUTPUT:

        - A harmonic cocycle which is the result of applying the lth
          Hecke operator to f

        EXAMPLES::

        """
        R = self._R
        HeckeData,alpha = self._X._get_hecke_data(l)
        if(self.level()%l == 0):
            factor = QQ(l**(Integer((self._k-2)/2))/(l+1))
        else:
            factor = QQ(l**(Integer((self._k-2)/2)))
        p = self._X._p
        alphamat = self.embed_quaternion(alpha)
        tmp = [self._U(0) for jj in range(len(self._E))]
        for ii in range(len(HeckeData)):
            d1 = HeckeData[ii][1]
            mga = self.embed_quaternion(HeckeData[ii][0])*alphamat
            nE = len(self._E)
            for jj in range(nE):
                t = d1[jj]
                if t.label < nE:
                    # tmp[jj] += f._F[t.label].l_act_by(p**(-t.power)*mga*t.igamma(self.embed_quaternion))
                    tmp[jj] += (p**(-t.power)*mga*t.igamma(self.embed_quaternion)) * f._F[t.label]
                else:
                    # tmp[jj] += (-f._F[t.label-nE]).l_act_by(p**(-t.power)*mga*t.igamma(self.embed_quaternion))
                    tmp[jj] += (p**(-t.power)*mga*t.igamma(self.embed_quaternion)) * (-f._F[t.label-nE])

        return HarmonicCocycleElement(self,[factor*x for x in tmp],from_values = True)

    def _compute_atkin_lehner_matrix(self,d):
        r"""
        When the underlying coefficient module is finite, this
        function computes the matrix of an Atkin-Lehner involution in
        the basis provided by the function basis_matrix

        INPUT:

        - ``d`` - an integer dividing p*Nminus*Nplus

        OUTPUT:

        - The matrix of the AL-involution at d in the basis given by
          self.basis_matrix

        EXAMPLES::

        """
        res = self.__compute_operator_matrix(lambda f:self.__apply_atkin_lehner(d,f))
        return res

    def _compute_hecke_matrix_prime(self,l):
        r"""
        When the underlying coefficient module is finite, this
        function computes the matrix of a (prime) Hecke operator in
        the basis provided by the function basis_matrix

        INPUT:

        - ``l`` - an integer prime

        OUTPUT:

        - The matrix of `T_l` acting on the cocycles in the basis given by
          self.basis_matrix

        EXAMPLES::

        """
        res = self.__compute_operator_matrix(lambda f:self.__apply_hecke_operator(l,f))
        return res

    def __compute_operator_matrix(self,T):
        r"""
        Compute the matrix of the operator `T`.

        EXAMPLES::

        """
        R = self._R
        A = self.basis_matrix().transpose()
        basis = self.basis()
        B = zero_matrix(R,len(self._E) * (self._k-1),self.dimension())
        for rr in range(len(basis)):
            g = T(basis[rr])
            B.set_block(0,rr,Matrix(R,len(self._E) * (self._k-1),1,[g._F[e].moment(ii)  for e in range(len(self._E)) for ii in range(self._k-1) ]))

        res = (A.solve_right(B)).transpose()
        res.set_immutable()
        return res

class HarmonicCocyclesSubmodule(sage.modular.hecke.submodule.HeckeSubmodule,HarmonicCocycles):
    r"""
    Submodule of a space of HarmonicCocycles.

    INPUT:

    - ``x`` - integer (default: 1) the description of the
      argument x goes here.  If it contains multiple lines, all
      the lines after the first need to be indented.

    - ``y`` - integer (default: 2) the ...

    EXAMPLES::

        sage: X = BTQuotient(3,17)
        sage: H = HarmonicCocycles(X,2,prec=10)
        sage: N = H.free_module().span([H.an_element().element()])
        sage: H1 = H.submodule(N) # indirect doctest
        sage: H1
        Subspace of Space of harmonic cocycles of weight 2 on Quotient of the Bruhat Tits tree of GL_2(QQ_3) with discriminant 17 and level 1 of dimension 1

    AUTHOR:

    - Marc Masdeu (2012-02-20)
    """
    def __init__(self, ambient_module, submodule, dual = None, check = False):
        """
        Submodule of harmonic cocycles.

        INPUT:

        - `ambient_module` - HarmonicCocycles

        - `submodule` - submodule of the ambient space.

        - `dual_module` - (default: None) ignored

        - `check` - (default: False) whether to check that the
          submodule is Hecke equivariant

        EXAMPLES::

            sage: X = BTQuotient(3,17)
            sage: H = HarmonicCocycles(X,2,prec=10)
            sage: N = H.free_module().span([H.an_element().element()])
            sage: H1=H.submodule(N)
            sage: TestSuite(H1).run()
        """
        A = ambient_module
        sage.modular.hecke.submodule.HeckeSubmodule.__init__(self, A, submodule, check = check)
        self.__rank = submodule.dimension()
        HarmonicCocycles.__init__(self,X = A._X,k = A._k,prec = A._prec,basis_matrix = submodule.basis_matrix()*A.basis_matrix())

    def rank(self):
        r"""
        Returns the rank (dimension) of the submodule.

        OUTPUT:

        Integer - The rank of ``self``.

        EXAMPLES::

            sage: X = BTQuotient(3,17)
            sage: H = HarmonicCocycles(X,2,prec=10)
            sage: N = H.free_module().span([H.an_element().element()])
            sage: H1=H.submodule(N)
            sage: H1.rank()
            1
        """
        return self.__rank

    def _repr_(self):
        r"""
        Returns the representation of self as a string.

        OUTPUT:

        String representation of self.

        EXAMPLES::

            sage: X = BTQuotient(3,17)
            sage: H = HarmonicCocycles(X,2,prec=10)
            sage: N = H.free_module().span([H.an_element().element()])
            sage: H1=H.submodule(N)
            sage: H1._repr_()
            'Subspace of Space of harmonic cocycles of weight 2 on Quotient of the Bruhat Tits tree of GL_2(QQ_3) with discriminant 17 and level 1 of dimension 1'
        """
        return "Subspace of %s of dimension %s"%(self.ambient(),self.dimension())


class pAutomorphicFormElement(ModuleElement):
    r"""
    Rudimentary implementation of a class for a p-adic
    automorphic form on a definite quaternion algebra over Q. These
    are required in order to compute moments of measures associated to
    harmonic cocycles on the BT-tree using the overconvergent modules
    of Darmon-Pollack and Matt Greenberg. See Greenberg's thesis for
    more details.

    INPUT:

    - ``vec`` - Quite flexible input
    - ``quick`` - boolean (default: False)

    EXAMPLES::

    REFERENCES:

    Matthew Greenberg's thesis (available on his webpage as of 02/12).

    AUTHORS:

    - Cameron Franc (2012-02-20)
    - Marc Masdeu

    """
    def __init__(self,parent,vec,quick = False):
        ModuleElement.__init__(self,parent)
        self._num_generators = len(parent._list)
        self._cached_values = dict()
        self._R = Qp(parent.prime(),prec = parent._prec)
        if quick:
            self._value = [ parent._U(v) for v in vec ]
        else:
            if isinstance(vec,pAutomorphicFormElement):
                self._value = parent._make_invariant([parent._U(vec._value[ii]) for ii in range(self._num_generators)])

            elif isinstance(vec,HarmonicCocycleElement):
                assert(parent._U.weight() == vec._wt-2)
                F = []
                assert(2*len(vec._F) == self._num_generators)
                # assert(isinstance(parent._U,OCVn))
                E = parent._list

                tmp = []
                for ii in range(len(vec._F)):
                    assert len(vec._F[ii].moments) > 0
                    # newtmp = vec.parent()(vec._F[ii]).l_act_by(E[ii].rep.inverse())
                    newtmp = (E[ii].rep.inverse()) * vec._F[ii]
                    tmp.append(newtmp)
                    F.append(newtmp)
                A = Matrix(QQ,2,2,[0,-1/parent.prime(),-1,0])
                for ii in range(len(vec._F)):
                    # F.append(parent._U(-1*tmp[ii].r_act_by(A))) #TBC
                    newF = - act_left(A.adjoint(),tmp[ii])
                    F.append(newF)
                self._value = parent._make_invariant(F)

            elif(isinstance(vec,list) and len(vec) == self._num_generators):
                try:
                    self._value = [parent._U(v) for v in vec]
                except:
                    try:
                        veczp = parent._U.base_ring()(vec)

                        self._value = [parent._U(veczp) for ii in range(self._num_generators)]
                    except:
                        print vec
                        assert 0
            else:
                try:
                    veczp = parent._U.base_ring()(vec)
                    self._value = [parent._U(veczp) for ii in range(self._num_generators)]
                except:
                    raise ValueError,"Cannot initialize a p-adic automorphic form with the given input = "+str(vec)


    def precision(self):
        r"""
        The precision of ``self``, which is the minimum among the
        precision of the values on a fundamental domain.

        EXAMPLES::

        """
        return min(x.precision() for x in self._value)

    def _add_(self,g):
        r"""
        This function adds two p-adic automorphic forms.

        INPUT:

        - ``g`` - a p-adic automorphic form

        OUTPUT:

        - the result of adding g to self

        EXAMPLES::
        """
        #Should ensure that self and g are of the same weight and on the same curve
        vec = [self._value[e]+g._value[e] for e in range(self._num_generators)]
        return pAutomorphicFormElement(self.parent(),vec,quick = True)

    def _sub_(self,g):
        r"""
        This function subtracts a p-adic automorphic form from another.

        INPUT:

        - ``g`` - a p-adic automorphic form

        OUTPUT:

        - the result of subtracting g from self

        EXAMPLES::

        """
        #Should ensure that self and g are of the same weight and on the same curve
        vec = [self._value[e]-g._value[e] for e in range(self._num_generators)]
        return pAutomorphicFormElement(self.parent(),vec,quick = True)

    def _getitem_(self,e1):
        r"""
        Evaluates a p-adic automorphic form on a matrix in GL2(Qp).

        INPUT:

        - ``e1`` - a matrix in GL2(Qp)

        OUTPUT:

        - the value of self evaluated on e1

        EXAMPLES::

        """
        return self.evaluate(e1)

    def evaluate(self,e1):
        r"""
        Evaluates a p-adic automorphic form on a matrix in GL2(Qp).

        INPUT:

        - ``e1`` - a matrix in GL2(Qp)

        OUTPUT:

        - the value of self evaluated on e1

        EXAMPLES::

        """
        X = self.parent()._source
        p = self.parent().prime()
        u = DoubleCosetReduction(X,e1)
        # return self._value[u.label].r_act_by((u.t())*p**(u.power)) #TBC
        return act_left(((u.t(self.precision_cap()+1))*p**(u.power)).adjoint(),self._value[u.label])

    def _rmul_(self,a):
        r"""
        Multiplies the automorphic form by a scalar.

        EXAMPLES::

        """
        #Should ensure that 'a' is a scalar
        return pAutomorphicFormElement(self.parent(),[a*self._value[e] for e in range(self._num_generators)],quick = True)

    def _repr_(self):
        r"""
        This returns the representation of self as a string.

        EXAMPLES::

        """
        tmp = 'p-adic automorphic form on '+str(self.parent())+':\n'
        tmp += '   e   |   c(e)'
        tmp += '\n'
        for e in range(Integer(self._num_generators/2)):
            tmp += '  '+str(e)+' | '+str(self._value[e])+'\n'
        return tmp

    def valuation(self):
        r"""
        The valuation of ``self``, defined as the minimum of the
        valuations of the values that it takes on a set of edge
        representatives.

        EXAMPLES::

        """
        if self == 0:
            return Infinity
        else:
            return(min([self._value[e].valuation() for e in range(self._num_generators)]))

    def __nonzero__(self):
        r"""
        """
        return(any([self._value[e].__nonzero__() for e in range(self._num_generators)]))

    def improve(self):
        r"""
        Repeatedly applies the `U_p` operator to a p-adic
        automorphic form. This is used to compute moments of a measure
        associated to a rigid modular form in the following way: lift
        a rigid modular form to an ``overconvergent'' `p`-adic
        automorphic form in any way, and then repeatedly apply `U_p`
        to project to the ordinary part.  The resulting form encodes
        the moments of the measure of the original rigid modular form
        (assuming it is ordinary).


        EXAMPLES::


        REFERENCES:

        For details see Matthew Greenberg's thesis (available on his
        webpage as of 02/12).  Alternatively check out Darmon-Pollack
        for the analogous algorithm in the case of modular symbols.

        AUTHORS:

        - Cameron Franc (2012-02-20)
        - Marc Masdeu

        """
        MMM = self.parent()
        h2 = MMM._apply_Up_operator(self,True)
        verbose("Applied Up 1 time")
        ii = 0
        current_val = 0
        old_val = -Infinity
        init_val = self.valuation()
        while(current_val>old_val):
            old_val = current_val
            ii += 1
            self._value = [self.parent()._U(c) for c in h2._value]
            h2 = MMM._apply_Up_operator(self,scale = True)
            current_val = (h2-self).valuation()-init_val
            # print 'val  = ',current_val
            if current_val is Infinity:
                break
            verbose('Applied Up %s times'%ii+1)
        self._value = [self.parent()._U(c) for c in h2._value]

    def integrate(self,f,center = 1,level = 0,method = 'moments'):
        r"""
        Calculate
        .. MATH::

            \int_{\PP^1(\QQ_p)} f(x)d\mu(x)

        were `\mu` is the measure associated to ``self``.

        INPUT:

        - ``f`` - An analytic function.

        - ``center`` - 2x2 matrix over Qp (default: 1)

        - ``level`` - integer (default: 0)

        - ``method`` - string (default: 'moments'). Which method of
          integration to use. Either 'moments' or 'riemann_sum'.


        EXAMPLES::

        AUTHORS:

        - Marc Masdeu (2012-02-20)
        - Cameron Franc (2012-02-20)

        """
        E = self.parent()._source._BT.get_balls(center,level)
        R1 = LaurentSeriesRing(f.base_ring(),'r1')
        R2 = PolynomialRing(f.base_ring(),'r2')
        value = 0
        ii = 0
        if(method == 'riemann_sum'):
            R1.set_default_prec(self.parent()._U.weight()+1)
            for e in E:
                ii += 1
                #print ii,"/",len(E)
                exp = ((R1([e[1,1],e[1,0]]))**(self.parent()._U.weight())*e.determinant()**(-(self.parent()._U.weight())/2))*f(R1([e[0,1],e[0,0]])/R1([e[1,1],e[1,0]]))
                #exp = R2([tmp[jj] for jj in range(self.parent()._k-1)])
                new = self.evaluate(e).evaluate(exp.truncate(self.parent()._U.weight()+1))
                value += new
        elif(method == 'moments'):
            R1.set_default_prec(self.parent()._U.precision_cap())
            for e in E:
                ii += 1
                #print ii,"/",len(E)
                tmp = ((R2([e[1,1],e[1,0]]))**(self.parent()._U.weight())*e.determinant()**(-(self.parent()._U.weight())/2))*f(R2([e[0,1],e[0,0]])/R2([e[1,1],e[1,0]]))
                exp = R1(tmp.numerator())/R1(tmp.denominator())
                new = self.evaluate(e).evaluate(exp)
                value += new
        else:
            print 'The available methods are either "moments" or "riemann_sum". The latter is only provided for consistency check, and should never be used.'
            return False
        return value

    def modular_form(self,z = None,level = 0,method = 'moments'):
        r"""
        Returns the modular form corresponding to ``self``.

        INPUT:

        - ``z`` - (default: None). If specified, returns the value of
          the form at the point ``zz`` in the `p`-adic upper half
          plane.

        - ``level`` - integer (default: 0). If ``method`` is
          'riemann_sum', will use a covering of `\PP^1(\QQ_p)` with
          balls of size `p^-\mbox{level]`.

        - ``method`` - string (default: ``moments``). It must be
          either ``moments`` or ``riemann_sum``.

        OUTPUT:

        - A function from the `p`-adic upper half plane to `\CC_p`. If
          an argument ``z`` was passed, returns instead the value at
          that point.

        """
        return self.derivative(z,level,method,order = 0)

    def derivative(self,z = None,level = 0,method = 'moments',order = 1):
        r"""
        Returns the derivative of the modular form corresponding to
        ``self``.

        INPUT:

        - ``z`` - (Default: None). If specified, evaluates the derivative
           at the point ``z`` in the `p`-adic upper half plane.

        - ``level`` - integer (default: 0). If ``method`` is
          'riemann_sum', will use a covering of `\PP^1(\QQ_p)` with
          balls of size `p^-\mbox{level]`.

        - ``method`` - string (default: ``moments``). It must be
          either ``moments`` or ``riemann_sum``.

        - ``order`` - integer (Default: 1). The order of the
          derivative to be computed.

        OUTPUT:

        - A function from the `p`-adic upper half plane to `\CC_p`. If
          an argument ``z`` was passed, returns instead the value of
          the derivative at that point.

        EXAMPLES::

        """
        def F(z,level = 0,method = 'moments'):
            R = PolynomialRing(z.parent(),'x,y').fraction_field()
            Rx = PolynomialRing(z.parent(),'x1').fraction_field()
            x1 = Rx.gen()
            subst = R.hom([x1,z],codomain = Rx)
            x,y = R.gens()
            center = self.parent()._source._BT.find_containing_affinoid(z)
            zbar = z.trace()-z
            f = R(1)/(x-y)
            k = self.parent()._n+2
            V = [f]
            for ii in range(order):
                V = [v.derivative(y) for v in V]+[k/(y-zbar)*v for v in V]
                k += 2
            return sum([self.integrate(subst(v),center,level,method) for v in V])
        if z is None:
            return F

        try:
            try: tmp = self._cached_values[z,level,method,order,self.precision()]
            except KeyError:
                tmp = F(z,level,method)
                self._cached_values[z,level,method,order,self.precision()] = tmp
            return tmp
        except TypeError:
            return F(z,level,method)


    # So far we can't break it into two integrals because of the pole at infinity.
    def coleman(self,t1,t2,E = None,method = 'moments',mult = False,delta = -1,level = 0):
        r"""
        If ``self`` is a `p`-adic automorphic form that
        corresponds to a rigid modular form, then this computes the
        coleman integral of this form between two points on the
        boundary `\PP^1(\QQ_p)` of the `p`-adic upper half plane.

        INPUT:

        - ``t1``, ``t2`` - elements of `\PP^1(\QQ_p)` (the endpoints
          of integration)

        - ``E`` - (Default: None). If specified, will not compute the
           covering adapted to ``t1`` and ``t2`` and instead use the
           given one. In that case, ``E`` should be a list of matrices
           corresponding to edges describing the open balls to be
           considered.

        - ``method`` - string (Default: 'moments'). Tells which
          algorithm to use (alternative is 'riemann_sum', which is
          unsuitable for computations requiring high precision)

        - ``mult`` - boolean (Default: False). Whether to use the
          multiplicative version.

        - ``delta`` - integer (Default: -1)

        - ``level`` - integer (Default: 0)

        OUTPUT:

          The result of the coleman integral

        EXAMPLES::

            sage: p = 7
            sage: lev = 2
            sage: prec = 20
            sage: X = BTQuotient(p,lev, use_magma = True) # optional - magma
            sage: k = 2 # optional - magma
            sage: M = HarmonicCocycles(X,k,prec) # optional - magma
            sage: B = M.basis() # optional - magma
            sage: f = 3*B[0] # optional - magma
            sage: MM = pAutomorphicForms(X,k,prec,overconvergent = True) # optional - magma
            sage: D = -11 # optional - magma
            sage: X.is_admissible(D) # optional - magma
            True
            sage: K.<a> = QuadraticField(D) # optional - magma
            sage: CM = X.get_CM_points(D,prec = prec) # optional - magma
            sage: Kp = CM[0].parent() # optional - magma
            sage: P = CM[0] # optional - magma
            sage: Q = P.trace()-P # optional - magma
            sage: F = MM.lift(f) # long time optional - magma
            sage: J0 = F.coleman(P,Q,mult = True) # long time optional - magma
            sage: E = EllipticCurve([1,0,1,4,-6]) # optional - magma
            sage: T = E.tate_curve(p) # optional - magma
            sage: xx,yy = getcoords(T,J0,prec) # long time optional -magma
            sage: P = E.base_extend(K).lift_x(algdep(xx,1).roots(QQ)[0][0]); P # long time optional - magma
            (7/11 : 58/121*a - 9/11 : 1)

            sage: p = 13 # optional - magma
            sage: lev = 2 # optional - magma
            sage: prec = 20 # optional - magma
            sage: Y = BTQuotient(p,lev, use_magma = True) # optional - magma
            sage: k = 2 # optional - magma
            sage: M = HarmonicCocycles(Y,k,prec) # optional - magma
            sage: B = M.basis() # optional - magma

            sage: f = B[1] # optional - magma
            sage: g = -4*B[0]+3*B[1] # optional - magma
            sage: MM = pAutomorphicForms(Y,k,prec,overconvergent = True) # optional - magma
            sage: D = -11 # optional - magma
            sage: Y.is_admissible(D) # optional - magma
            True
            sage: K.<a> = QuadraticField(D) # optional - magma
            sage: CM = Y.get_CM_points(D,prec = prec) # optional - magma
            sage: Kp = parent(CM[0]) # optional - magma
            sage: P = CM[0] # optional - magma
            sage: Q = P.trace()-P # optional - magma
            sage: F = MM.lift(f) # long time optional - magma
            sage: J11 = F.coleman(P,Q,mult = True) # long time optional - magma
            sage: E = EllipticCurve('26a2') # optional - magma
            sage: T = E.tate_curve(p) # optional - magma
            sage: xx,yy = getcoords(T,J11,prec) # long time optional - magma
            sage: HP = E.base_extend(K).lift_x(algdep(xx,1).roots(QQ)[0][0]); HP # long time optional - magma
            (-137/11 : 2/121*a + 63/11 : 1)

        AUTHORS:

        - Cameron Franc (2012-02-20)
        - Marc Masdeu (2012-02-20)
        """
        if(mult and delta >= 0):
            raise NotImplementedError, "Need to figure out how to implement the multiplicative part."
        p = self.parent().prime()
        K = t1.parent()
        R = PolynomialRing(K,'x')
        x = R.gen()
        R1 = LaurentSeriesRing(K,'r1')
        r1 = R1.gen()
        if(E is None):
            E = self.parent()._source._BT.find_covering(t1,t2)
            # print 'Got %s open balls.'%len(E)
        value = 0
        ii = 0
        value_exp = K(1)
        if(method == 'riemann_sum'):
            R1.set_default_prec(self.parent()._U.weight()+1)
            for e in E:
                ii += 1
                b = e[0,1]
                d = e[1,1]
                y = (b-d*t1)/(b-d*t2)
                poly = R1(y.log()) #R1(our_log(y))
                c_e = self.evaluate(e)
                new = c_e.evaluate(poly)
                value += new
                if mult:
                    value_exp  *=  K.teichmuller(y)**Integer(c_e[0].rational_reconstruction())

        elif(method == 'moments'):
            R1.set_default_prec(self.parent()._U.precision_cap())
            for e in E:
                ii += 1
                f = (x-t1)/(x-t2)
                a,b,c,d = e.list()
                y0 = f(R1([b,a])/R1([d,c])) #f( (ax+b)/(cx+d) )
                y0 = p**(-y0(0).valuation())*y0
                mu = K.teichmuller(y0(0))
                y = y0/mu-1
                poly = R1(0)
                ypow = y
                for jj in range(1,R1.default_prec()+10):
                    poly += (-1)**(jj+1)*ypow/jj
                    ypow *= y
                if(delta >= 0):
                    poly *= ((r1-t1)**delta*(r1-t2)**(self.parent()._n-delta))
                c_e = self.evaluate(e)
                new = c_e.evaluate(poly)
                value += new
                if mult:
                    value_exp  *=  K.teichmuller(((b-d*t1)/(b-d*t2)))**Integer(c_e[0].rational_reconstruction())

        else:
            print 'The available methods are either "moments" or "riemann_sum". The latter is only provided for consistency check, and should not be used in practice.'
            return False
        if mult:
            return K.teichmuller(value_exp) * value.exp()
        return value


class pAutomorphicForms(Module):
    Element = pAutomorphicFormElement
    r"""
    The module of (quaternionic) `p`-adic automorphic forms.

    INPUT:

    - `domain` - A BTQuotient.

    - `U` - A coefficient module or an integer. If U is a coefficient module then this creates the relevant space of automorphic forms. If U is an integer then the coefficients are the (`U-2`)nd power of the symmetric representation of  `\GL_2(\Qp)`.

    - `prec` - A precision (Default = None). If not None should be a
      positive integer

    - `t` - (Default = None).

    - `R` - (Default = None).

    - `overconvergent` - Boolean (Default = False).

    EXAMPLES::

        sage: X = BTQuotient(11,5)
        sage: H = HarmonicCocycles(X,2,prec=10)
        sage: A = pAutomorphicForms(X,H)

    AUTHORS:

    - Cameron Franc (2012-02-20)
    - Marc Masdeu (2012-02-20)
    """
    def __init__(self,domain,U,prec = None,t = None,R = None,overconvergent = False):
        if(R is None):
            if not isinstance(U,Integer):
                self._R = U.base_ring()
            else:
                if(prec is None):
                    prec = 100
                self._R = Qp(domain._p,prec)
        else:
            self._R = R
        #U is a CoefficientModuleSpace
        if isinstance(U,Integer):
            if t is None:
                if overconvergent:
                    t = prec-U+1
                else:
                    t = 0
            # self._U = OCVn(U-2,self._R,U-1+t)
            self._U = Distributions(U-2,base = self._R,prec_cap = U - 1 + t ,act_on_left = True,tuplegen = _btquot_tuplegen(),character = (None,-ZZ((U-2)/2))) #monoid = MatrixSpace(self._R,2,2))
        else:
            self._U = U
        self._source = domain
        self._list = self._source.get_list() # Contains also the opposite edges
        self._prec = self._R.precision_cap()
        self._n = self._U.weight()
        self._p = self._source._p
        Module.__init__(self,base = self._R)
        self._populate_coercion_lists_()

    def prime(self):
        return self._p

    def _repr_(self):
        r"""
        This returns the representation of self as a string.

        EXAMPLES::
        """
        s = 'Space of automorphic forms on '+str(self._source)+' with values in '+str(self._U)
        return s

    def _coerce_map_from_(self, S):
        r"""
        Can coerce from other HarmonicCocycles or from pAutomorphicForms
        """
        if isinstance(S,HarmonicCocycles):
            if S.weight()-2 != self._n:
                return False
            if S._source != self._source:
                return False
            return True
        if isinstance(S,pAutomorphicForms):
            if S._n != self._n:
                return False
            if S._source != self._source:
                return False
            return True
        return False

    def _element_constructor_(self,x):
        r"""
        """
        #Code how to coherce x into the space
        #Admissible values of x?
        if isinstance(x,(HarmonicCocycleElement,pAutomorphicFormElement)):
            return pAutomorphicFormElement(self,x)

    def _an_element_(self):
        r"""
        Returns an element of the module.
        """
        return pAutomorphicFormElement(self,1)

    def precision_cap(self):
        return self._prec

    def lift(self,f):
        r"""
        Lifts the harmonic cocycle ``f`` to an
        overconvegent automorphic form, thus computing
        all the moments.
        """
        F = self.element_class(self,f)
        F.improve()
        return F

    def _make_invariant(self, F):
        r"""
        EXAMPLES::
        """
        S = self._source.get_stabilizers()
        M  = [e.rep for e in self._list]
        newF = []
        for ii in range(len(S)):
            Si = S[ii]
            x = self._U(F[ii].moments) # was self._U(F[ii])
            if(any([v[2] for v in Si])):
                newFi = self._U(0)
                s = QQ(0)
                m = M[ii]
                for v in Si:
                    s += 1
                    # newFi  +=  x.r_act_by(m.adjoint()*self._source.embed(v[0],prec = self._prec)*m)  #TBC
                    newFi  +=  act_left( (m.adjoint() * self._source.embed(v[0],prec = self._prec)*m).adjoint(), x)
                newF.append((1/s)*newFi)
            else:
                newF.append(x)
        return newF

    def _apply_Up_operator(self,f,scale = False, fix_lowdeg_terms = True):
        r"""
        Apply the Up operator to ``f``.

        EXAMPLES::

            sage: X = BTQuotient(3,11)
            sage: M = HarmonicCocycles(X,4,30)
            sage: A = pAutomorphicForms(X,4,10, overconvergent = True)
            sage: F = A.lift(M.basis()[0]); F
            p-adic automorphic form on Space of automorphic forms on Quotient of the Bruhat Tits tree of GL_2(QQ_3) with discriminant 11 and level 1 with values in Overconvergent coefficient module of weight n = 2 over the ring 3-adic Field with capped relative precision 10 and depth 10:
            e   |   c(e)
            0 | 3^2 + O(3^12) + O(3^32)*z + O(3^26)*z^2 + (2*3^2 + 3^3 + 2*3^5 + 3^7 + 3^8 + 2*3^9 + O(3^10))*z^3 + (2*3^5 + 2*3^6 + 2*3^7 + 3^9 + O(3^10))*z^4 + (3^2 + 3^3 + 2*3^4 + 2*3^5 + 2*3^6 + 3^7 + 2*3^8 + 3^9 + O(3^10))*z^5 + (3^2 + 2*3^3 + 3^4 + 2*3^6 + O(3^10))*z^6 + (2*3^3 + 3^4 + 2*3^5 + 2*3^6 + 2*3^7 + 3^8 + 3^9 + O(3^10))*z^7 + (3^2 + 3^3 + 2*3^6 + 3^7 + 3^8 + 3^9 + O(3^10))*z^8 + (2*3^2 + 2*3^3 + 2*3^5 + 2*3^7 + 3^8 + 2*3^9 + O(3^10))*z^9
            1 | 2*3^2 + 2*3^3 + 2*3^4 + 2*3^5 + 2*3^6 + 2*3^7 + 2*3^8 + 2*3^9 + 2*3^10 + 2*3^11 + O(3^12) + (3^2 + O(3^12))*z + (2*3^2 + 2*3^3 + 2*3^4 + 2*3^5 + 2*3^6 + 2*3^7 + 2*3^8 + 2*3^9 + 2*3^10 + 2*3^11 + O(3^12))*z^2 + (2*3^2 + 2*3^3 + 3^4 + 2*3^5 + 3^6 + 2*3^7 + 2*3^8 + O(3^10))*z^3 + (2*3^3 + 3^5 + 3^7 + 3^8 + O(3^10))*z^4 + (2*3^3 + 3^6 + 3^7 + 3^9 + O(3^10))*z^5 + (3^3 + 2*3^4 + 2*3^5 + 2*3^7 + 3^8 + 3^9 + O(3^10))*z^6 + (3^7 + 2*3^8 + 2*3^9 + O(3^10))*z^7 + (3^3 + 2*3^4 + 3^7 + O(3^10))*z^8 + (2*3^2 + 3^4 + 3^6 + 2*3^7 + 3^8 + 2*3^9 + O(3^10))*z^9
            2 | 3^2 + 2*3^3 + 2*3^6 + 3^7 + 2*3^8 + O(3^12) + (3 + 2*3^2 + 2*3^3 + 3^5 + 2*3^6 + 3^7 + 3^10 + O(3^11))*z + (2*3 + 2*3^2 + 3^4 + 2*3^5 + 2*3^6 + 2*3^8 + 3^10 + O(3^11))*z^2 + (2*3 + 3^2 + 2*3^7 + 3^9 + O(3^10))*z^3 + (3 + 2*3^2 + 2*3^4 + 3^5 + 2*3^6 + 2*3^7 + 2*3^8 + 2*3^9 + O(3^10))*z^4 + (3 + 3^2 + 3^4 + 2*3^9 + O(3^10))*z^5 + (3^3 + 2*3^5 + 3^6 + 3^8 + 2*3^9 + O(3^10))*z^6 + (3^5 + 2*3^7 + 3^9 + O(3^10))*z^7 + (2*3 + 3^3 + 3^4 + 2*3^6 + O(3^10))*z^8 + (2*3 + 2*3^3 + 2*3^4 + 2*3^6 + O(3^10))*z^9
            3 | 3^2 + 2*3^4 + 2*3^5 + 2*3^6 + 2*3^7 + 2*3^8 + 2*3^9 + 2*3^10 + 2*3^11 + O(3^12) + (3^3 + 2*3^4 + 2*3^8 + O(3^13))*z + (3 + 3^2 + 3^3 + 2*3^4 + 2*3^5 + 3^6 + 3^7 + 2*3^8 + 2*3^9 + 2*3^10 + O(3^11))*z^2 + (3^2 + 2*3^3 + 3^4 + 3^7 + 3^8 + 2*3^9 + O(3^10))*z^3 + (3 + 2*3^2 + 2*3^3 + 3^4 + 2*3^5 + 2*3^6 + 2*3^7 + 3^8 + O(3^10))*z^4 + (3 + 3^3 + 3^4 + 2*3^5 + 2*3^6 + 3^7 + 2*3^8 + 2*3^9 + O(3^10))*z^5 + (3 + 3^4 + 3^5 + 3^6 + 2*3^7 + O(3^10))*z^6 + (2*3 + 3^2 + 2*3^3 + 3^4 + 2*3^6 + 3^8 + 3^9 + O(3^10))*z^7 + (3 + 3^3 + 2*3^4 + 2*3^5 + 2*3^6 + 3^7 + 2*3^9 + O(3^10))*z^8 + (2*3^2 + 3^4 + 3^5 + 3^8 + 3^9 + O(3^10))*z^9
        """
        HeckeData = self._source._get_Up_data()
        if scale == False:
            factor = (self._p)**(self._U.weight()/2)
        else:
            factor = 1
        Tf = []
        for jj in range(len(self._list)):
            tmp = self._U(0)
            for d in HeckeData:
                gg = d[0] # acter
                u = d[1][jj] # edge_list[jj]
                r = self._p**(-(u.power)) * (u.t(self.precision_cap()+1)*gg)
                # tmp += f._value[u.label].r_act_by(r) #TBC
                tmp += act_left(r.adjoint(), f._value[u.label]) #TBC
            tmp  *=  factor
            for ii in range(self._n+1):
                tmp.moments[ii] = f._value[jj].moments[ii]
            Tf.append(tmp)
        return pAutomorphicFormElement(self,Tf,quick = True)

<|MERGE_RESOLUTION|>--- conflicted
+++ resolved
@@ -458,17 +458,13 @@
             else:
                 self._R = base_field
             # self._U = OCVn(self._k-2,self._R,self._k-1)
-<<<<<<< HEAD
             self._U = Symk(self._k-2,base = self._R,act_on_left = True,tuplegen = _btquot_tuplegen(),character = (None,-ZZ((self._k-2)/2)))
 
         if basis_matrix is None:
             self.__rank = self._X.dimension_harmonic_cocycles(self._k)
         else:
             self.__rank = basis_matrix.nrows()
-=======
-            self._U = Symk(self._k-2,base = self._R,act_on_left = True,tuplegen = _btquot_tuplegen(),character = (None,-ZZ((self._k-2)/2))) #monoid = MatrixSpace(self._R,2,2))
-        self.__rank = self._X.dimension_harmonic_cocycles(self._k)
->>>>>>> 80d466dc
+
         if basis_matrix is not None:
             self.__matrix = basis_matrix
             self.__matrix.set_immutable()
