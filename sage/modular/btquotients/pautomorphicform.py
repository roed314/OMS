from sage.modular.btquotients.btquotient import *
from sage.modular.btquotients.ocmodule import *
#########################################################################
#       Copyright (C) 2011 Cameron Franc and Marc Masdeu
#
#  Distributed under the terms of the GNU General Public License (GPL)
#
#                  http://www.gnu.org/licenses/
#########################################################################
from collections import namedtuple
from sage.structure.element import Element
from sage.structure.element import ModuleElement
from sage.modules.module import Module
from sage.rings.all import Integer
from sage.structure.element import Element
from sage.matrix.constructor import Matrix, zero_matrix
<<<<<<< HEAD
=======
from sage.matrix.matrix_space import MatrixSpace
>>>>>>> bb325c45
from sage.rings.all import Qp
from sage.rings.all import RationalField
from sage.rings.number_field.all import NumberField
from copy import copy
from sage.quadratic_forms.quadratic_form import QuadraticForm
from sage.rings.polynomial.polynomial_ring_constructor import PolynomialRing
from sage.rings.laurent_series_ring import LaurentSeriesRing
from sage.modular.hecke.all import (AmbientHeckeModule, HeckeSubmodule, HeckeModuleElement)
from sage.rings.infinity import Infinity
import sage.rings.arith as arith
import sage.modular.hecke.hecke_operator


class BTMap(object):
    """
    Map from a set of edges in a fundamental domain for the
    action of Gamma on the Bruhat-Tits tree to a
    coefficient module, satisfying harmonicity relations.
    """
    def __init__(self, codomain, source, defining_data, check=True):
        self._codomain = codomain
        self._source = source
        self._nE = len(self._source.get_edge_list())
        if check:
            self._dict = {}
            if isinstance(defining_data, (list, tuple)):
                if len(defining_data) != len(source.gens()):
                    raise ValueError("length of defining data must be the same as number of manin generators")
                E = source.get_edge_list()
                for i in range(len(defining_data)):
                    self._dict[E[i].rep] = defining_data[i]
            elif isinstance(defining_data, dict):
                for ky, val in defining_data.iteritems():
                    if not isinstance(ky, Matrix_integer_2x2):
                        ky = M2Z(ky)
                    self._dict[ky] = val
            else:
                raise TypeError("unrecognized type for defining_data")
        else:
            self._dict = defining_data

    def _compute_image_from_gens(self, B):
        u = DoubleCosetReduction(self._source,e1)
        p = self._source.prime()

        if u.label < self._nE:
            val  =  self._F[u.label]
        else:
            val  =  -self._F[u.label-self._nE]

<<<<<<< HEAD
        return (u.igamma(lambda g : self._source.embed_quaternion(g,exact = self.codomain.base_ring().is_exact(), prec = self._codomain.precision_cap()) * (p**(-u.power)))*val)
=======
        return u.igamma(
            lambda g : self._source.embed_quaternion(
                g,
                exact = self.codomain.base_ring().is_exact(), 
                prec = self._codomain.precision_cap()
            ) * p**(-u.power)) *val
>>>>>>> bb325c45

    def __getitem__(self, B):
        try:
            return self._dict[B]
        except KeyError:
            self._dict[B] = self._compute_image_from_gens(B)
            return self._dict[B]

    def compute_full_data(self):
        for B in self._manin.coset_reps():
            if not self._dict.has_key(B):
                self._dict[B] = self._compute_image_from_gens(B)

    def __add__(self, right):
        """
        Return difference self + right, where self and right are
        assumed to have identical codomains and Manin relations.
        """
        D = {}
        sd = self._dict
        rd = right._dict
        for ky, val in sd.iteritems():
            if ky in rd:
                D[ky] = val + rd[ky]
        return self.__class__(self._codomain, self._manin, D, check=False)

    def __sub__(self, right):
        """
        Return difference self - right, where self and right are
        assumed to have identical codomains and Manin relations.
        """
        D = {}
        sd = self._dict
        rd = right._dict
        for ky, val in sd.iteritems():
            if ky in rd:
                D[ky] = val - rd[ky]
        return self.__class__(self._codomain, self._manin, D, check=False)

    def __mul__(self, right):
        """
        Return scalar multiplication self*right, where right is in the
        base ring of the codomain.
        """
        if isinstance(right, Matrix_integer_2x2):
            return self._right_action(right)
        D = {}
        sd = self._dict
        for ky, val in sd.iteritems():
            D[ky] = val * right
        return self.__class__(self._codomain, self._manin, D, check=False)

    def __repr__(self):
        return "Map from the set of edges of %s to %s"%(
                self._source, self._codomain)

    def _eval_sl2(self, A):
        B = self._manin.find_coset_rep(A)
        gaminv = B * A.__invert__unit()
        return self[A] * gaminv

    def __call__(self, A):
        a = A[t00]
        b = A[t01]
        c = A[t10]
        d = A[t11]
        ## v1: a list of unimodular matrices whose divisors add up to {b/d} - {infty}
        v1 = unimod_matrices_to_infty(b,d)
        ## v2: a list of unimodular matrices whose divisors add up to {a/c} - {infty}
        v2 = unimod_matrices_to_infty(a,c)
        ## ans: the value of self on A
        ans = self._codomain(0)
        ## This loop computes self({b/d}-{infty}) by adding up the values of self on elements of v1
        for B in v1:
            ans = ans + self._eval_sl2(B)

        ## This loops subtracts away the value self({a/c}-{infty}) from ans by subtracting away the values of self on elements of v2
        ## and so in the end ans becomes self({b/d}-{a/c}) = self({A(0)} - {A(infty)}
        for B in v2:
            ans = ans - self._eval_sl2(B)
        return ans

    def apply(self, f):
        """
        Returns Manin map given by x |--> f(self(x)), where f is
        anything that can be called with elements of the coefficient
        module.

        This might be used to normalize, reduce modulo a prime, change
        base ring, etc.
        """
        D = {}
        sd = self._dict
        for ky, val in sd.iteritems():
            D[ky] = f(val)
        return self.__class__(self._codomain, self._manin, D, check=False)

    def __iter__(self):
        """
        Returns iterator over the values of this map on the reduced
        representatives.

        This might be used to compute the valuation.
        """
        for A in self._manin._gens:
            yield self._dict[A]

    def _right_action(self, gamma):
        """
        Returns self | gamma, where gamma is a 2x2 integer matrix.

        The action is defined by (self | gamma)(D) = self(gamma D)|gamma

        For the action by a single element gamma to be well defined,
        gamma must normalize Gamma_0(N).  However, this right action
        can also be used to define Hecke operators, in which case each
        individual self | gamma is not a modular symbol on Gamma_0(N),
        but the sum over acting by the appropriate double coset
        representatives is.

        INPUT:

        - ``gamma`` - 2 x 2 matrix which acts on the values of self

        OUTPUT:

        - ManinMap
        """
        D = {}
        sd = self._dict
        # we should eventually replace the for loop with a call to apply_many
        for ky, val in sd.iteritems():
            D[ky] = self(gamma*ky) * gamma
        return self.__class__(self._codomain, self._manin, D, check=False)

class HarmonicCocycleElement(HeckeModuleElement):
    r"""
    Objects of this type are Gamma-invariant harmonic cocycles on the 
    Bruhat-Tits tree. Gamma-invariance is necessary so that the cocycle
    can be stored in terms of a finite amount of data.

    More precisely, given a BTQuotient T, we store harmonic cocycles as 
    a list of values in some coefficient module (e.g. for weight 2 forms
    can take Cp) indexed by edges of a fundamental domain for T in the 
    Bruhat-Tits tree. Evaluate the cocycle at other edges using Gamma
    invariance (although the values may not be equal over an orbit of
    edges as the coefficient module action may be nontrivial).

    INPUT:

    - ``vec`` - (default: None) 
    - ``from_values`` -  (default: False) 

    EXAMPLES::

    AUTHORS:

    - Cameron Franc (2012-02-20)
    - Marc Masdeu
    """
    def __init__(self,_parent,vec = None,from_values = False):
        HeckeModuleElement.__init__(self,_parent,None)
        self._parent = _parent
        if from_values:
            self._R = _parent._U._R
            self._wt = _parent._k
            self._nE = len(_parent._E)
            self._F = copy(vec)
            return
        if isinstance(vec, self.__class__):
            #The first argument is just a modular form that we copy as is
            self._R = vec._R
            self._nE = vec._nE
            self._wt = vec._wt
            self._F = [_parent._U.element_class(_parent._U,vec._F[ii],quick = True) for ii in range(self._nE)]
            return
        # When vec contains coordinates for the basis
        self._R  =  _parent._R
        try:
            v = [self._R(x) for x in vec.list()]
        except AttributeError:
            v = [self._R(vec) for ii in range(_parent.dimension())]
        self._wt = _parent._k
        self._nE = len(_parent._E)
        vmat = Matrix(self._R,1,_parent.dimension(),v)
        tmp = (vmat*_parent.ambient_module().basis_matrix()).row(0)
        self._F = [_parent._U.element_class(_parent._U,Matrix(self._R,self._wt-1,1,tmp[e*(self._wt-1):(e+1)*(self._wt-1)]),quick = True) for e in range(self._nE)]
        return

    def _add_(self,g):
        r"""
        This function adds two cocycles componentwise.
        """
        #Should ensure that self and g are modular forms of the same weight and on the same curve
        C = self.__class__
        return C(self.parent(),self.element()+g.element())
    
    def _sub_(self,g):
        r"""
        This function computes the difference of two cocycles.
        """
        #Should ensure that self and g are modular forms of the same weight and on the same curve
        C = self.__class__
        return C(self.parent(),self.element()-g.element())

    def _rmul_(self,a):
        r"""
        This function multiplies a cocycle by a scalar.
        """
        #Should ensure that 'a' is a scalar
        C = self.__class__
        return C(self.parent(),a*self.element())


    def _repr_(self):
        r"""
        Retuns a string representing the values of the cocycle on the edges.

        EXAMPLES::
        """
        tmp = 'Element of '+str(self.parent())
        return tmp

    def __eq__(self,other):
        r"""
        Test for equality with another cocycle. Two cocycles are equal if they
        take the same values on all the edges in a fundamental domain.

        EXAMPLES::
        """
        return all([self._F[e].__eq__(other._F[e]) for e in range(self._nE)])

    def __ne__(self,other):
        r"""
        Test for non-equality with another cocycle. Two cocycles are non-equal if they
        take the different values on at least one edge in a fundamental domain.

        EXAMPLES::
        """
        return any([self._F[e].__ne__(other._F[e]) for e in range(self._nE)])

    def __nonzero__(self):
        r"""
        Test for being non-zero.

        EXAMPLES::
        """
        return any([self._F[e].__nonzero__() for e in range(self._nE)])

    def valuation(self):
        r"""
        Returns the valuation of the cocycle, defined as the minimum of the values
        it takes on a set of representatives.

        EXAMPLES::
        """
        if not self.__nonzero__():
            return Infinity
        else:
            return min([self._F[e].valuation() for e in range(self._nE)])

    def _compute_element(self):
        r"""

        """
        R = self._R
        A = self.parent().basis_matrix().transpose()
        B = Matrix(R,self._nE*(self.parent()._k-1),1,[self._F[e]._val[ii,0]  for e in range(self._nE) for ii in range(self.parent()._k-1) ])
        res = (A.solve_right(B)).transpose()
        return self.parent().free_module()(res.row(0))

    #In HarmonicCocycle
    def evaluate(self,e1):
        r"""
        Evaluates a harmonic cocycle on an edge of the Bruhat-Tits tree.

        INPUT:

        - ``e1`` - a matrix corresponding to an edge of the Bruhat-Tits tree

        OUTPUT:

        - An element of the coefficient module of the cocycle which describes 
          the value of the cocycle on e1

        EXAMPLES:
        """
        X = self.parent()._X
        p = X._p
        u = DoubleCosetReduction(X,e1)
        if u.label < self._nE:
            val  =  self._F[u.label]
        else:
            val  =  -self._F[u.label-self._nE]

        return val.l_act_by(u.igamma(self.parent().embed_quaternion) * (p**(-u.power)))
        #return (u.sign()*self._F[u.label])

    #In HarmonicCocycle
    def riemann_sum(self,f,center = 1,level = 0,E = None):
        r"""
        This function evaluates the integral of the funtion ``f`` with respect to the measure determined by ``self``.

        EXAMPLES::
        """
        R1 = LaurentSeriesRing(f.base_ring(),'r1')
        R1.set_default_prec(self.parent()._k-1)
        R2 = PolynomialRing(f.base_ring(),'r2')

        if E is None:
            E = self.parent()._X._BT.get_balls(center,level)
        else:
            E = self.parent()._X._BT.subdivide(E,level)
        value = 0
        ii = 0
        for e in E:
            ii += 1
            exp = R1([e[1,1],e[1,0]])**(self.parent()._k-2)*e.determinant()**(-(self.parent()._k-2)/2)*f(R1([e[0,1],e[0,0]])/R1([e[1,1],e[1,0]])).truncate(self.parent()._k-1)
            new = self.evaluate(e).l_act_by(e.inverse()).evaluate(exp)
            value += new
        return value

    def modular_form(self,z = None,level = 0):
        r"""

        EXAMPLES::
        """
        return self.derivative(z,level,order = 0)

    # In HarmonicCocycle
    def derivative(self,z = None,level = 0,order = 1):
        r"""
        The derivative of the modular form attached to ``self``.

        EXAMPLES::
        """
        def F(z):
            R = PolynomialRing(z.parent(),'x,y').fraction_field()
            Rx = PolynomialRing(z.parent(),'x1').fraction_field()
            x1 = Rx.gen()
            subst = R.hom([x1,z],codomain = Rx)
            x,y = R.gens()
            center = self.parent()._X._BT.find_containing_affinoid(z)
            zbar = z.trace()-z
            f = R(1)/(x-y)
            k = self.parent()._k
            V = [f]
            for ii in range(order):
                V = [v.derivative(y) for v in V]+[k/(y-zbar)*v for v in V]
                k += 2
            return sum([self.riemann_sum(subst(v),center,level) for v in V])
        if(z is None):
            return F
        else:
            return F(z)


class HarmonicCocycles(AmbientHeckeModule):
    Element = HarmonicCocycleElement
    r"""
    This object represents a space of Gamma invariant harmonic cocycles valued in
    a cofficient module.

    INPUT:

    - ``X`` - A BTQuotient object
    - ``k`` - integer - The weight.
    - ``prec`` - integer (Default: None). If specified, the precision for the coefficient module
    - ``basis_matrix`` - integer (Default: None)
    - ``base_field`` - (Default: None)

    EXAMPLES::

    AUTHORS:

    - Cameron Franc (2012-02-20)
    - Marc Masdeu
    """
    def __init__(self,X,k,prec = None,basis_matrix = None,base_field = None):
        self._k = k
        self._X = X
        self._E = self._X.get_edge_list()
        self._V = self._X.get_vertex_list()

        if prec is None:
            self._prec = None
            if base_field is None:
                try:
                    self._R =  X.get_splitting_field()
                except AttributeError:
                    raise ValueError, "It looks like you are not using Magma as backend...and still we don't know how to compute splittings in that case!"
            else:
                pol = X.get_splitting_field().defining_polynomial().factor()[0][0]
                self._R = base_field.extension(pol,pol.variable_name()).absolute_field(name = 'r')
            self._U = OCVn(self._k-2,self._R)
        else:
            self._prec = prec
            if base_field is None:
                self._R = Qp(self._X._p,prec = prec)
            else:
                self._R = base_field
            self._U = OCVn(self._k-2,self._R,self._k-1)
        self.__rank = self._X.dimension_harmonic_cocycles(self._k)
        if basis_matrix is not None:
            self.__matrix = basis_matrix
            self.__matrix.set_immutable()
            assert self.__rank == self.__matrix.nrows()

        AmbientHeckeModule.__init__(self, self._R, self.__rank, self._X.prime()*self._X.Nplus()*self._X.Nminus(), weight = self._k)
        self._populate_coercion_lists_()

    def base_extend(self,base_ring):
        r"""
        This function extends the base ring of the coefficient module.

        INPUT:

        - ``base_ring`` - a ring that has a coerce map from the current base ring

        EXAMPLES::
        """
        if not base_ring.has_coerce_map_from(self.base_ring()):
            raise ValueError, "No coercion defined"
        else:
            return self.change_ring(base_ring)

    def change_ring(self, new_base_ring):
        r"""
        This function changes the base ring of the coefficient module.

        INPUT:

        - ``new_base_ring'' - a ring that has a coerce map from the current base ring

        EXAMPLES::

        """
        if not new_base_ring.has_coerce_map_from(self.base_ring()):
            raise ValueError, "No coercion defined"
        else:
            return self.__class__(self._X,self._k,prec = self._prec,basis_matrix = self.basis_matrix().change_ring(base_ring),base_field = new_base_ring)

    def rank(self):
        r"""
        The rank (dimension) of ``self``.

        EXAMPLES::

        """
        return self.__rank

    def submodule(self,v,check = False):
        r"""
        Return the submodule of ``self`` spanned by ``v``.

        EXAMPLES::
        """
        return HarmonicCocyclesSubmodule(self,v,dual = None,check = check)

    def is_simple(self):
        r"""
        Whether ``self`` is irreducible.

        EXAMPLES::

        """
        return self.rank() == 1

    def _repr_(self):
        r"""
        This returns the representation of self as a string.
        """
        return 'Space of harmonic cocycles of weight %s on %s'%(self._k,self._X)

    def _latex_(self):
        r"""
        A LaTeX representation of ``self``.

        EXAMPLES::
        """
        s = '\\text{Space of harmonic cocycles of weight }'+latex(self._k)+'\\text{ on }'+latex(self._X)
        return s

    def _an_element_(self):
        r"""

        """
        return self.basis()[0]


    def _coerce_map_from_(self, S):
        r"""
        Can coerce from other HarmonicCocycles or from pAutomorphicForms
        """
        if isinstance(S,(HarmonicCocycles,pAutomorphicForms)):
            if S._k != self._k:
                return False
            if S._X != self._X:
                return False
            return True
        return False

    def __cmp__(self,other):
        r"""

        """
        try:
            res = (self.base_ring() == other.base_ring() and self._X == other._X and self._k == other._k)
            return res
        except:
            return False

    def _element_constructor_(self,x):
        r"""

        """
        #Code how to coherce x into the space
        #Admissible values of x?
        if isinstance(x,HarmonicCocycleElement):
            return HarmonicCocycleElement(self,x)
        elif isinstance(x,pAutomorphicFormElement):
            tmp = [self._U.element_class(_parent._U,x._F[ii]).l_act_by(self._E[ii].rep) for ii in range(self._nE)]
            return HarmonicCocycleElement(self,tmp,from_values = True)
        else:
            return HarmonicCocycleElement(self,x)


    def free_module(self):
        r"""
        This function returns the underlying free module

        EXAPLES::
        """
        try: return self.__free_module
        except AttributeError: pass
        V = self.base_ring()**self.dimension()
        self.__free_module = V
        return V

    def character(self):
        r"""
        Only implemented the trivial character so far.

        EXAMPLES::

        """
        return lambda x:x

    def embed_quaternion(self,g):
        r"""
        Embed the quaternion element ``g`` into the matrix algebra.

        EXAMPLES::
        """
        return self._X.embed_quaternion(g,exact = self._R.is_exact(), prec = self._prec)

    def basis_matrix(self):
        r"""
        Returns a basis of ``self`` in matrix form.

        If the coefficient module `M` is of finite rank then the space of Gamma invariant
        `M` valued harmonic cocycles can be represented as a subspace of the finite rank
        space of all functions from the finitely many edges in the corresponding 
        BTQuotient into `M`. This function computes this representation of the space of
        cocycles.

        OUTPUT:

        - A basis matrix describing the cocycles in the spaced of all `M` valued Gamma
          invariant functions on the tree.

        EXAMPLES::

            sage: X = BTQuotient(3,19)
            sage: C = HarmonicCocycles(X,4,prec = 5)
            sage: B = C.basis()
            Traceback (most recent call last):
            ...
            RuntimeError: The computed dimension does not agree with the expectation. Consider increasing precision!

        We try increasing the precision:

        ::

            sage: C = HarmonicCocycles(X,4,prec = 20)
            sage: B = C.basis()
            sage: len(B) == X.dimension_harmonic_cocycles(4)
            True

        AUTHORS:

        - Cameron Franc (2012-02-20)
        - Marc Masdeu (2012-02-20)
        """
        try: return self.__matrix
        except AttributeError: pass
        nV = len(self._V)
        nE = len(self._E)
        stab_conds = []
        S = self._X.get_edge_stabs()
        p = self._X._p
        d = self._k-1
        for e in self._E:
            try:
                g = filter(lambda g:g[2],S[e.label])[0]
                C = self._U.l_matrix_representation(self.embed_quaternion(g[0]))
                C -= self._U.l_matrix_representation(Matrix(QQ,2,2,p**g[1]))
                stab_conds.append([e.label,C])
            except IndexError: pass

        n_stab_conds = len(stab_conds)
        self._M = Matrix(self._R,(nV+n_stab_conds)*d,nE*d,0,sparse = True)
        for v in self._V:
            for e in filter(lambda e:e.parity == 0,v.leaving_edges):
                C = sum([self._U.l_matrix_representation(self.embed_quaternion(x[0])) for x in e.links],Matrix(self._R,d,d,0))
                self._M.set_block(v.label*d,e.label*d,C)
            for e in filter(lambda e:e.parity == 0,v.entering_edges):
                C = sum([self._U.l_matrix_representation(self.embed_quaternion(x[0])) for x in e.opposite.links],Matrix(self._R,d,d,0))
                self._M.set_block(v.label*d,e.opposite.label*d,C)

        for kk in range(n_stab_conds):
            v = stab_conds[kk]
            self._M.set_block((nV+kk)*d,v[0]*d,v[1])

        x1 = self._M.right_kernel().matrix()

        if x1.nrows() !=  self.rank():
            raise RuntimeError, 'The computed dimension does not agree with the expectation. Consider increasing precision!'

        K = [c for c in x1.rows()]

        if not self._R.is_exact():
            for ii in range(len(K)):
                s = min([t.valuation() for t in K[ii]])
                for jj in range(len(K[ii])):
                    K[ii][jj] = (p**(-s))*K[ii][jj]

        self.__matrix = Matrix(self._R,len(K),nE*d,K)
        self.__matrix.set_immutable()
        return self.__matrix

    def __apply_atkin_lehner(self,q,f):
        r"""
        This function applies an Atkin-Lehner involution to a harmonic cocycle

        INPUT:

        - ``q`` - an integer dividing the full level p*Nminus*Nplus

        - ``f`` - a harmonic cocycle

        OUTPUT:

        - The harmonic cocycle obtained by hitting f with the Atkin-Lehner at q

        EXAMPLES::
        """
        R = self._R
        Data = self._X._get_atkin_lehner_data(q)
        p = self._X._p
        tmp = [self._U.element_class(self._U,zero_matrix(self._R,self._k-1,1),quick = True) for jj in range(len(self._E))]
        d1 = Data[1]
        mga = self.embed_quaternion(Data[0])
        nE = len(self._E)
        for jj in range(nE):
            t = d1[jj]
            if t.label < nE:
                tmp[jj] += (f._F[t.label]).l_act_by(p**(-t.power)*mga*t.igamma(self.embed_quaternion))
            else:
                tmp[jj] += (-f._F[t.label-nE]).l_act_by(p**(-t.power)*mga*t.igamma(self.embed_quaternion))


        return HarmonicCocycleElement(self,tmp,from_values = True)

    def __apply_hecke_operator(self,l,f):
        r"""
        This function applies a Hecke operator to a harmonic cocycle.

        INPUT:

        - ``l`` - an integer

        - ``f`` - a harmonic cocycle

        OUTPUT:

        - A harmonic cocycle which is the result of applying the lth Hecke operator
          to f

        EXAMPLES::

        """
        R = self._R
        HeckeData,alpha = self._X._get_hecke_data(l)
        if(self.level()%l == 0):
            factor = QQ(l**(Integer((self._k-2)/2))/(l+1))
        else:
            factor = QQ(l**(Integer((self._k-2)/2)))
        p = self._X._p
        alphamat = self.embed_quaternion(alpha)
        tmp = [self._U.element_class(self._U,zero_matrix(self._R,self._k-1,1),quick = True) for jj in range(len(self._E))]
        for ii in range(len(HeckeData)):
            d1 = HeckeData[ii][1]
            mga = self.embed_quaternion(HeckeData[ii][0])*alphamat
            nE = len(self._E)
            for jj in range(nE):
                t = d1[jj]
                if t.label < nE:
                    tmp[jj] += f._F[t.label].l_act_by(p**(-t.power)*mga*t.igamma(self.embed_quaternion))
                else:
                    tmp[jj] += (-f._F[t.label-nE]).l_act_by(p**(-t.power)*mga*t.igamma(self.embed_quaternion))

        return HarmonicCocycleElement(self,[factor*x for x in tmp],from_values = True)

    def _compute_atkin_lehner_matrix(self,d):
        r"""
        When the underlying coefficient module is finite, this function computes the 
        matrix of an Atkin-Lehner involution in the basis provided by the function
        basis_matrix

        INPUT:

        - ``d`` - an integer dividing p*Nminus*Nplus

        OUTPUT:

        - The matrix of the AL-involution at d in the basis given by self.basis_matrix

        EXAMPLES::

        """
        res = self.__compute_operator_matrix(lambda f:self.__apply_atkin_lehner(d,f))
        return res

    def _compute_hecke_matrix_prime(self,l):
        r"""
        When the underlying coefficient module is finite, this function computes the 
        matrix of a (prime) Hecke operator in the basis provided by the function
        basis_matrix

        INPUT:

        - ``l`` - an integer prime

        OUTPUT:

        - The matrix of T_l acting on the cocycles in the basis given by 
          self.basis_matrix

        EXAMPLES::

        """
        res = self.__compute_operator_matrix(lambda f:self.__apply_hecke_operator(l,f))
        return res

    def __compute_operator_matrix(self,T):
        r"""
        Compute the matrix of the operator ``T``.

        EXAMPLES::

        """
        R = self._R
        A = self.basis_matrix().transpose()
        basis = self.basis()
        B = zero_matrix(R,len(self._E) * (self._k-1),self.dimension())
        for rr in range(len(basis)):
            g = T(basis[rr])
            B.set_block(0,rr,Matrix(R,len(self._E) * (self._k-1),1,[g._F[e]._val[ii,0]  for e in range(len(self._E)) for ii in range(self._k-1) ]))

        res = (A.solve_right(B)).transpose()
        res.set_immutable()
        return res

class HarmonicCocyclesSubmodule(sage.modular.hecke.submodule.HeckeSubmodule,HarmonicCocycles):
    r"""

    INPUT:

    - ``x`` - integer (default: 1) the description of the
      argument x goes here.  If it contains multiple lines, all
      the lines after the first need to be indented.

    - ``y`` - integer (default: 2) the ...

    EXAMPLES::

    AUTHOR:

    - Marc Masdeu (2012-02-20)
    """
    def __init__(self, ambient_module, submodule, dual = None, check = False):
        """
            ambient_module -- HarmonicCocycles
            submodule -- a submodule of the ambient space.
            dual_module -- (default: None) ignored
            check -- (default: False) whether to check that the
                     submodule is Hecke equivariant
        """
        A = ambient_module
        sage.modular.hecke.submodule.HeckeSubmodule.__init__(self, A, submodule, check = check)
        self.__rank = submodule.dimension()
        HarmonicCocycles.__init__(self,X = A._X,k = A._k,prec = A._prec,basis_matrix = submodule.basis_matrix()*A.basis_matrix())

    def rank(self):
        r"""
        Returns the rank (dimension) of the submodule.

        OUTPUT:

        integer - The rank of ``self``.

        """
        return self.__rank

    def _repr_(self):
        r"""
        Returns the representation of self as a string.
        """
        return "Subspace of %s of dimension %s"%(self.ambient(),self.dimension())


class pAutomorphicFormElement(ModuleElement):
    r"""
    This class is a rudimentary implementation of a class for a p-adic automorphic
    form on a definite quaternion algebra over Q. These are required in order to
    compute moments of measures associated to harmonic cocycles on the BT-tree
    using the overconvergent modules of Darmon-Pollack and Matt Greenberg. See
    Greenberg's thesis for more details.

    INPUT:

    - ``vec`` - Quite flexible input
    - ``quick`` - boolean (default: False) 

    EXAMPLES::

    REFERENCES:

    Matthew Greenberg's thesis (available on his webpage as of 02/12).

    AUTHORS:

    - Cameron Franc (2012-02-20)
    - Marc Masdeu


    """
    def __init__(self,parent,vec,quick = False):
        ModuleElement.__init__(self,parent)
        self._num_generators = len(parent._list)
        self._cached_values = dict()
        self._R = Qp(parent.prime(),prec = parent._prec)
        if quick:
            self._value = [ parent._U(v) for v in vec ]
        else:
            if isinstance(vec,pAutomorphicFormElement):
                self._value = parent._make_invariant([parent._U(vec._value[ii]) for ii in range(self._num_generators)])

            elif isinstance(vec,HarmonicCocycleElement):
                assert(parent._U.weight() == vec._wt-2)
                F = []
                assert(2*len(vec._F) == self._num_generators)
                assert(isinstance(parent._U,OCVn))
                E = parent._list

                MMM = vec.parent()._U.element_class
                tmp = []
                for ii in range(len(vec._F)):
                    newtmp = MMM(vec.parent()._U,vec._F[ii]).l_act_by(E[ii].rep.inverse())
                    tmp.append(newtmp)
                    F.append(parent._U(newtmp))
                A = Matrix(QQ,2,2,[0,-1/parent.prime(),-1,0])
                for ii in range(len(vec._F)):
                    F.append(parent._U(-1*tmp[ii].r_act_by(A)))
                self._value = parent._make_invariant(F)

            elif(isinstance(vec,list) and len(vec) == self._num_generators):
                try:
                    self._value = [parent._U(v) for v in vec]
                except:
                    try:
                        veczp = parent._U._R(vec)

                        self._value = [parent._U(veczp) for ii in range(self._num_generators)]
                    except:
                        print vec
                        assert(0)
            else:
                try:
                    veczp = parent._U._R(vec)
                    self._value = [parent._U(veczp) for ii in range(self._num_generators)]
                except:
                    raise ValueError,"Cannot initialize a p-adic automorphic form with the given input = "+str(vec)


    def precision(self):
        r"""
        The precision of ``self``, which is the minimum among the precision of the values on a fundamental domain.

        EXAMPLES::

        """
        return min(x.precision() for x in self._value)

    def _add_(self,g):
        r"""
        This function adds two p-adic automorphic forms.

        INPUT:

        - ``g`` - a p-adic automorphic form

        OUTPUT:

        - the result of adding g to self

        EXAMPLES::
        """
        #Should ensure that self and g are of the same weight and on the same curve
        vec = [self._value[e]+g._value[e] for e in range(self._num_generators)]
        return pAutomorphicFormElement(self.parent(),vec,quick = True)

    def _sub_(self,g):
        r"""
        This function subtracts a p-adic automorphic form from another.

        INPUT:

        - ``g`` - a p-adic automorphic form

        OUTPUT:

        - the result of subtracting g from self

        EXAMPLES::

        """
        #Should ensure that self and g are of the same weight and on the same curve
        vec = [self._value[e]-g._value[e] for e in range(self._num_generators)]
        return pAutomorphicFormElement(self.parent(),vec,quick = True)

    def _getitem_(self,e1):
        r"""
        Evaluates a p-adic automorphic form on a matrix in GL2(Qp).

        INPUT:

        - ``e1`` - a matrix in GL2(Qp)

        OUTPUT:

        - the value of self evaluated on e1

        EXAMPLES::

        """
        return self.evaluate(e1)

    def evaluate(self,e1):
        r"""
        Evaluates a p-adic automorphic form on a matrix in GL2(Qp).

        INPUT:

        - ``e1`` - a matrix in GL2(Qp)

        OUTPUT:

        - the value of self evaluated on e1

        EXAMPLES::

        """
        X = self.parent()._source
        p = self.parent().prime()
        u = DoubleCosetReduction(X,e1)
        return self._value[u.label].r_act_by((u.t())*p**(u.power))

    def _rmul_(self,a):
        r"""
        Multiplies the automorphic form by a scalar.

        EXAMPLES::

        """
        #Should ensure that 'a' is a scalar
        return pAutomorphicFormElement(self.parent(),[a*self._value[e] for e in range(self._num_generators)],quick = True)

    def _repr_(self):
        r"""
        This returns the representation of self as a string.

        EXAMPLES::

        """
        tmp = 'p-adic automorphic form on '+str(self.parent())+':\n'
        tmp += '   e   |   c(e)'
        tmp += '\n'
        for e in range(Integer(self._num_generators/2)):
            tmp += '  '+str(e)+' | '+str(self._value[e])+'\n'
        return tmp

    def valuation(self):
        r"""
        The valuation of ``self``, defined as the minimum of the valuations of the values that it takes on a set of edge representatives.

        EXAMPLES::

        """
        if not self.__nonzero__():
            return Infinity
        else:
            return(min([self._value[e].valuation() for e in range(self._num_generators)]))

    def __nonzero__(self):
        r"""
        """
        return(any([self._value[e].__nonzero__() for e in range(self._num_generators)]))

    def improve(self, verbose = True):
        r"""
        Repeatedly applies the `U_p` operator to a p-adic automorphic form. This
        is used to compute moments of a measure associated to a rigid modular form in the
        following way: lift a rigid modular form to an ``overconvergent'' `p`-adic automorphic
        form in any way, and then repeatedly apply `U_p` to project to the ordinary part.
        The resulting form encodes the moments of the measure of the original rigid modular 
        form (assuming it is ordinary). 


        EXAMPLES::


        REFERENCES:

        For details see Matthew Greenberg's thesis (available on his webpage as of 02/12).
        Alternatively check out Darmon-Pollack for the analogous algorithm in the case of
        modular symbols.

        AUTHORS:

        - Cameron Franc (2012-02-20)
        - Marc Masdeu

        """
        MMM = self.parent()
        if verbose == True:
            sys.stdout.flush()
        h2 = MMM._apply_Up_operator(self,True)
        if verbose == True:
            sys.stdout.write("#")
            sys.stdout.flush()
        ii = 0
        current_val = 0
        old_val = -Infinity
        init_val = self.valuation()
        while(current_val>old_val):
            old_val = current_val
            ii += 1
            self._value = [self.parent()._U(c) for c in h2._value]
            h2 = MMM._apply_Up_operator(self,scale = True)
            current_val = (h2-self).valuation()-init_val
            # print 'val  = ',current_val
            if current_val is Infinity:
                break
            if verbose == True:
                sys.stdout.write("#")
                sys.stdout.flush()
        if verbose == True:
            print ''
        self._value = [self.parent()._U(c) for c in h2._value]

    def integrate(self,f,center = 1,level = 0,method = 'moments'):
        r"""
        Calculate
        .. MATH::

            \int_{\PP^1(\QQ_p)} f(x)d\mu(x)

        were `\mu` is the measure associated to ``self``.

        INPUT:

        - ``f`` - An analytic function.
        - ``center`` - 2x2 matrix over Qp (default: 1)
        - ``level`` - integer (default: 0)
        - ``method`` - string (default: 'moments'). Which method of integration to use. Either 'moments' or 'riemann_sum'.


        EXAMPLES::

        AUTHORS:

        - Marc Masdeu (2012-02-20)
        - Cameron Franc (2012-02-20)

        """
        E = self.parent()._source._BT.get_balls(center,level)
        R1 = LaurentSeriesRing(f.base_ring(),'r1')
        R2 = PolynomialRing(f.base_ring(),'r2')
        value = 0
        ii = 0
        if(method == 'riemann_sum'):
            R1.set_default_prec(self.parent()._U.weight()+1)
            for e in E:
                ii += 1
                #print ii,"/",len(E)
                exp = ((R1([e[1,1],e[1,0]]))**(self.parent()._U.weight())*e.determinant()**(-(self.parent()._U.weight())/2))*f(R1([e[0,1],e[0,0]])/R1([e[1,1],e[1,0]]))
                #exp = R2([tmp[jj] for jj in range(self.parent()._k-1)])
                new = self.evaluate(e).evaluate(exp.truncate(self.parent()._U.weight()+1))
                value += new
        elif(method == 'moments'):
            R1.set_default_prec(self.parent()._U.dimension())
            for e in E:
                ii += 1
                #print ii,"/",len(E)
                tmp = ((R2([e[1,1],e[1,0]]))**(self.parent()._U.weight())*e.determinant()**(-(self.parent()._U.weight())/2))*f(R2([e[0,1],e[0,0]])/R2([e[1,1],e[1,0]]))
                exp = R1(tmp.numerator())/R1(tmp.denominator())
                new = self.evaluate(e).evaluate(exp)
                value += new
        else:
            print 'The available methods are either "moments" or "riemann_sum". The latter is only provided for consistency check, and should never be used.'
            return False
        return value

    def modular_form(self,z = None,level = 0,method = 'moments'):
        r"""
        Returns the modular form corresponding to ``self``.

        INPUT:

        - ``z`` - (default: None). If specified, returns the value of the form at the point ``zz`` in the `p`-adic upper half plane.
        - ``level`` - integer (default: 0). If ``method`` is 'riemann_sum', will use a covering of `\PP^1(\QQ_p)` with balls of size `p^-\mbox{level]`.
        - ``method`` - string (default: ``moments``). It must be either ``moments`` or ``riemann_sum``.

        OUTPUT:

        - A function from the `p`-adic upper half plane to `\CC_p`. If an argument ``z`` was passed, returns instead the value at that point.

        """
        return self.derivative(z,level,method,order = 0)

    def derivative(self,z = None,level = 0,method = 'moments',order = 1):
        r"""
        Returns the derivative of the modular form corresponding to
        ``self``.

        INPUT:

        - ``z`` - (Default: None). If specified, evaluates the derivative
           at the point ``z`` in the `p`-adic upper half plane.
        - ``level`` - integer (default: 0). If ``method`` is 'riemann_sum', will use a covering of `\PP^1(\QQ_p)` with balls of size `p^-\mbox{level]`.
        - ``method`` - string (default: ``moments``). It must be either ``moments`` or ``riemann_sum``.
        - ``order`` - integer (Default: 1). The order of the derivative to be computed.

        OUTPUT:

        - A function from the `p`-adic upper half plane to `\CC_p`. If an argument ``z`` was passed, returns instead the value of the derivative at that point.

        EXAMPLES::

        """
        def F(z,level = 0,method = 'moments'):
            R = PolynomialRing(z.parent(),'x,y').fraction_field()
            Rx = PolynomialRing(z.parent(),'x1').fraction_field()
            x1 = Rx.gen()
            subst = R.hom([x1,z],codomain = Rx)
            x,y = R.gens()
            center = self.parent()._source._BT.find_containing_affinoid(z)
            zbar = z.trace()-z
            f = R(1)/(x-y)
            k = self.parent()._n+2
            V = [f]
            for ii in range(order):
                V = [v.derivative(y) for v in V]+[k/(y-zbar)*v for v in V]
                k += 2
            return sum([self.integrate(subst(v),center,level,method) for v in V])
        if z is None:
            return F

        try:
            try: tmp = self._cached_values[z,level,method,order,self.precision()]
            except KeyError:
                tmp = F(z,level,method)
                self._cached_values[z,level,method,order,self.precision()] = tmp
            return tmp
        except TypeError:
            return F(z,level,method)


    # So far we can't break it into two integrals because of the pole at infinity.
    def coleman(self,t1,t2,E = None,method = 'moments',mult = False,delta = -1,level = 0):
        r"""
        If ``self`` is a `p`-adic automorphic form that corresponds to a rigid modular form,
        then this computes the coleman integral of this form between two points on
        the boundary `\PP^1(\QQ_p)` of the `p`-adic upper half plane.

        INPUT:

        - ``t1``, ``t2`` - elements of `\PP^1(\QQ_p)` (the endpoints of integration)

        - ``E`` - (Default: None). If specified, will not compute the covering adapted
           to ``t1`` and ``t2`` and instead use the given one. In that case, ``E``
           should be a list of matrices corresponding to edges describing the open
           balls to be considered.

        - ``method`` - string (Default: 'moments'). Tells which algorithm to use
          (alternative is 'riemann_sum', which is unsuitable for computations
          requiring high precision)

        - ``mult`` - boolean (Default: False). Whether to use the multiplicative version.

        - ``delta`` - integer (Default: -1)

        - ``level`` - integer (Default: 0)

        OUTPUT:

          The result of the coleman integral

        EXAMPLES::

            sage: p = 7
            sage: lev = 2
            sage: prec = 20
            sage: X = BTQuotient(p,lev, use_magma = True) # optional - magma
            sage: k = 2 # optional - magma
            sage: M = HarmonicCocycles(X,k,prec) # optional - magma
            sage: B = M.basis() # optional - magma
            sage: f = 3*B[0] # optional - magma
            sage: MM = pAutomorphicForms(X,k,prec,overconvergent = True) # optional - magma
            sage: D = -11 # optional - magma
            sage: X.is_admissible(D) # optional - magma
            True
            sage: K.<a> = QuadraticField(D) # optional - magma
            sage: CM = X.get_CM_points(D,prec = prec) # optional - magma
            sage: Kp = CM[0].parent() # optional - magma
            sage: P = CM[0] # optional - magma
            sage: Q = P.trace()-P # optional - magma
            sage: F = MM.lift(f, verbose = False) # long time optional - magma
            sage: J0 = F.coleman(P,Q,mult = True) # long time optional - magma
            sage: E = EllipticCurve([1,0,1,4,-6]) # optional - magma
            sage: T = E.tate_curve(p) # optional - magma
            sage: xx,yy = getcoords(T,J0,prec) # long time optional -magma
            sage: P = E.base_extend(K).lift_x(algdep(xx,1).roots(QQ)[0][0]); P # long time optional - magma
            (7/11 : 58/121*a - 9/11 : 1)

            sage: p = 13 # optional - magma
            sage: lev = 2 # optional - magma
            sage: prec = 20 # optional - magma
            sage: Y = BTQuotient(p,lev, use_magma = True) # optional - magma
            sage: k = 2 # optional - magma
            sage: M = HarmonicCocycles(Y,k,prec) # optional - magma
            sage: B = M.basis() # optional - magma

            sage: f = B[1] # optional - magma
            sage: g = -4*B[0]+3*B[1] # optional - magma
            sage: MM = pAutomorphicForms(Y,k,prec,overconvergent = True) # optional - magma
            sage: D = -11 # optional - magma
            sage: Y.is_admissible(D) # optional - magma
            True
            sage: K.<a> = QuadraticField(D) # optional - magma
            sage: CM = Y.get_CM_points(D,prec = prec) # optional - magma
            sage: Kp = parent(CM[0]) # optional - magma
            sage: P = CM[0] # optional - magma
            sage: Q = P.trace()-P # optional - magma
            sage: F = MM.lift(f, verbose = False) # long time optional - magma
            sage: J11 = F.coleman(P,Q,mult = True) # long time optional - magma
            sage: E = EllipticCurve('26a2') # optional - magma
            sage: T = E.tate_curve(p) # optional - magma
            sage: xx,yy = getcoords(T,J11,prec) # long time optional - magma
            sage: HP = E.base_extend(K).lift_x(algdep(xx,1).roots(QQ)[0][0]); HP # long time optional - magma
            (-137/11 : 2/121*a + 63/11 : 1)

        AUTHORS:

        - Cameron Franc (2012-02-20)
        - Marc Masdeu (2012-02-20)
        """
        if(mult and delta >= 0):
            raise NotImplementedError, "Need to figure out how to implement the multiplicative part."
        p = self.parent().prime()
        K = t1.parent()
        R = PolynomialRing(K,'x')
        x = R.gen()
        R1 = LaurentSeriesRing(K,'r1')
        r1 = R1.gen()
        if(E is None):
            E = self.parent()._source._BT.find_covering(t1,t2)
            # print 'Got %s open balls.'%len(E)
        value = 0
        ii = 0
        value_exp = K(1)
        if(method == 'riemann_sum'):
            R1.set_default_prec(self.parent()._U.weight()+1)
            for e in E:
                ii += 1
                b = e[0,1]
                d = e[1,1]
                y = (b-d*t1)/(b-d*t2)
                poly = R1(y.log()) #R1(our_log(y))
                c_e = self.evaluate(e)
                new = c_e.evaluate(poly)
                value += new
                if mult:
                    value_exp  *=  K.teichmuller(y)**Integer(c_e[0].rational_reconstruction())

        elif(method == 'moments'):
            R1.set_default_prec(self.parent()._U.dimension())
            for e in E:
                ii += 1
                f = (x-t1)/(x-t2)
                a,b,c,d = e.list()
                y0 = f(R1([b,a])/R1([d,c])) #f( (ax+b)/(cx+d) )
                y0 = p**(-y0(0).valuation())*y0
                mu = K.teichmuller(y0(0))
                y = y0/mu-1
                poly = R1(0)
                ypow = y
                for jj in range(1,R1.default_prec()+10):
                    poly += (-1)**(jj+1)*ypow/jj
                    ypow *= y
                if(delta >= 0):
                    poly *= ((r1-t1)**delta*(r1-t2)**(self.parent()._n-delta))
                c_e = self.evaluate(e)
                new = c_e.evaluate(poly)
                value += new
                if mult:
                    value_exp  *=  K.teichmuller(((b-d*t1)/(b-d*t2)))**Integer(c_e[0].rational_reconstruction())

        else:
            print 'The available methods are either "moments" or "riemann_sum". The latter is only provided for consistency check, and should not be used in practice.'
            return False
        if mult:
            return K.teichmuller(value_exp) * value.exp()
        return value


class pAutomorphicForms(Module):
    Element = pAutomorphicFormElement
    r"""
    The module of (quaternionic) `p`-adic automorphic forms.

    EXAMPLES::

    AUTHORS:

    - Cameron Franc (2012-02-20)
    - Marc Masdeu (2012-02-20)
    """
    def __init__(self,domain,U,prec = None,t = None,R = None,overconvergent = False):
        if(R is None):
            if not isinstance(U,Integer):
                self._R = U.base_ring()
            else:
                if(prec is None):
                    prec = 100
                self._R = Qp(domain._p,prec)
        else:
            self._R = R
        #U is a CoefficientModuleSpace
        if isinstance(U,Integer):
            if t is None:
                if overconvergent:
                    t = prec-U+1
                else:
                    t = 0
            self._U = OCVn(U-2,self._R,U-1+t)
        else:
            self._U = U
        self._source = domain
        self._list = self._source.get_list() # Contains also the opposite edges
        self._prec = self._R.precision_cap()
        self._n = self._U.weight()
        self._p = self._source._p
        Module.__init__(self,base = self._R)
        self._populate_coercion_lists_()

    def prime(self):
        return self._p

    def _repr_(self):
        r"""
        This returns the representation of self as a string.

        EXAMPLES::
        """
        s = 'Space of automorphic forms on '+str(self._source)+' with values in '+str(self._U)
        return s

    def _coerce_map_from_(self, S):
        r"""
        Can coerce from other HarmonicCocycles or from pAutomorphicForms
        """
        if isinstance(S,HarmonicCocycles):
            if S.weight()-2 != self._n:
                return False
            if S._source != self._source:
                return False
            return True
        if isinstance(S,pAutomorphicForms):
            if S._n != self._n:
                return False
            if S._source != self._source:
                return False
            return True
        return False

    def _element_constructor_(self,x):
        r"""
        """
        #Code how to coherce x into the space
        #Admissible values of x?
        if isinstance(x,(HarmonicCocycleElement,pAutomorphicFormElement)):
            return pAutomorphicFormElement(self,x)

    def _an_element_(self):
        r"""
        Returns an element of the module.
        """
        return pAutomorphicFormElement(self,1)

    def lift(self,f, verbose = True):
        r"""
        Lifts the harmonic cocycle ``f`` to an
        overconvegent automorphic form, thus computing
        all the moments.
        """
        F = self.element_class(self,f)
        F.improve(verbose = verbose)
        return F

    def _make_invariant(self, F):
        r"""
        EXAMPLES::
        """
        S = self._source.get_stabilizers()
        M  = [e.rep for e in self._list]
        coeff_module_class = self._U.element_class
        newF = []
        for ii in range(len(S)):
            Si = S[ii]
            x = coeff_module_class(F[ii].parent(),F[ii]._val,quick = True)
            if(any([v[2] for v in Si])):
                newFi = coeff_module_class(F[ii].parent(),0)
                s = QQ(0)
                m = M[ii]
                for v in Si:
                    s += 1
                    newFi  +=  x.r_act_by(m.adjoint()*self._source.embed(v[0],prec = self._prec)*m) # self._source should has a embed method that, given stabilizers, returns 2x2 matrices that can act on the distributions.
                newF.apend((1/s)*newFi)
            else:
                newF.append(x)
        return newF

    def _apply_Up_operator(self,f,scale = False, fix_lowdeg_terms = True):
        r"""
        Apply the Up operator to ``f``.

        EXAMPLES::

            sage: X = BTQuotient(3,11)
            sage: M = HarmonicCocycles(X,4,30)
            sage: A = pAutomorphicForms(X,4,10, overconvergent = True)
            sage: F = A.lift(M.basis()[0], verbose = False); F
            p-adic automorphic form on Space of automorphic forms on Quotient of the Bruhat Tits tree of GL_2(QQ_3) with discriminant 11 and level 1 with values in Overconvergent coefficient module of weight n = 2 over the ring 3-adic Field with capped relative precision 10 and depth 10:
            e   |   c(e)
            0 | 3^2 + O(3^12) + O(3^32)*z + O(3^26)*z^2 + (2*3^2 + 3^3 + 2*3^5 + 3^7 + 3^8 + 2*3^9 + O(3^10))*z^3 + (2*3^5 + 2*3^6 + 2*3^7 + 3^9 + O(3^10))*z^4 + (3^2 + 3^3 + 2*3^4 + 2*3^5 + 2*3^6 + 3^7 + 2*3^8 + 3^9 + O(3^10))*z^5 + (3^2 + 2*3^3 + 3^4 + 2*3^6 + O(3^10))*z^6 + (2*3^3 + 3^4 + 2*3^5 + 2*3^6 + 2*3^7 + 3^8 + 3^9 + O(3^10))*z^7 + (3^2 + 3^3 + 2*3^6 + 3^7 + 3^8 + 3^9 + O(3^10))*z^8 + (2*3^2 + 2*3^3 + 2*3^5 + 2*3^7 + 3^8 + 2*3^9 + O(3^10))*z^9
            1 | 2*3^2 + 2*3^3 + 2*3^4 + 2*3^5 + 2*3^6 + 2*3^7 + 2*3^8 + 2*3^9 + 2*3^10 + 2*3^11 + O(3^12) + (3^2 + O(3^12))*z + (2*3^2 + 2*3^3 + 2*3^4 + 2*3^5 + 2*3^6 + 2*3^7 + 2*3^8 + 2*3^9 + 2*3^10 + 2*3^11 + O(3^12))*z^2 + (2*3^2 + 2*3^3 + 3^4 + 2*3^5 + 3^6 + 2*3^7 + 2*3^8 + O(3^10))*z^3 + (2*3^3 + 3^5 + 3^7 + 3^8 + O(3^10))*z^4 + (2*3^3 + 3^6 + 3^7 + 3^9 + O(3^10))*z^5 + (3^3 + 2*3^4 + 2*3^5 + 2*3^7 + 3^8 + 3^9 + O(3^10))*z^6 + (3^7 + 2*3^8 + 2*3^9 + O(3^10))*z^7 + (3^3 + 2*3^4 + 3^7 + O(3^10))*z^8 + (2*3^2 + 3^4 + 3^6 + 2*3^7 + 3^8 + 2*3^9 + O(3^10))*z^9
            2 | 3^2 + 2*3^3 + 2*3^6 + 3^7 + 2*3^8 + O(3^12) + (3 + 2*3^2 + 2*3^3 + 3^5 + 2*3^6 + 3^7 + 3^10 + O(3^11))*z + (2*3 + 2*3^2 + 3^4 + 2*3^5 + 2*3^6 + 2*3^8 + 3^10 + O(3^11))*z^2 + (2*3 + 3^2 + 2*3^7 + 3^9 + O(3^10))*z^3 + (3 + 2*3^2 + 2*3^4 + 3^5 + 2*3^6 + 2*3^7 + 2*3^8 + 2*3^9 + O(3^10))*z^4 + (3 + 3^2 + 3^4 + 2*3^9 + O(3^10))*z^5 + (3^3 + 2*3^5 + 3^6 + 3^8 + 2*3^9 + O(3^10))*z^6 + (3^5 + 2*3^7 + 3^9 + O(3^10))*z^7 + (2*3 + 3^3 + 3^4 + 2*3^6 + O(3^10))*z^8 + (2*3 + 2*3^3 + 2*3^4 + 2*3^6 + O(3^10))*z^9
            3 | 3^2 + 2*3^4 + 2*3^5 + 2*3^6 + 2*3^7 + 2*3^8 + 2*3^9 + 2*3^10 + 2*3^11 + O(3^12) + (3^3 + 2*3^4 + 2*3^8 + O(3^13))*z + (3 + 3^2 + 3^3 + 2*3^4 + 2*3^5 + 3^6 + 3^7 + 2*3^8 + 2*3^9 + 2*3^10 + O(3^11))*z^2 + (3^2 + 2*3^3 + 3^4 + 3^7 + 3^8 + 2*3^9 + O(3^10))*z^3 + (3 + 2*3^2 + 2*3^3 + 3^4 + 2*3^5 + 2*3^6 + 2*3^7 + 3^8 + O(3^10))*z^4 + (3 + 3^3 + 3^4 + 2*3^5 + 2*3^6 + 3^7 + 2*3^8 + 2*3^9 + O(3^10))*z^5 + (3 + 3^4 + 3^5 + 3^6 + 2*3^7 + O(3^10))*z^6 + (2*3 + 3^2 + 2*3^3 + 3^4 + 2*3^6 + 3^8 + 3^9 + O(3^10))*z^7 + (3 + 3^3 + 2*3^4 + 2*3^5 + 2*3^6 + 3^7 + 2*3^9 + O(3^10))*z^8 + (2*3^2 + 3^4 + 3^5 + 3^8 + 3^9 + O(3^10))*z^9


        """
        HeckeData = self._source._get_Up_data()
        if scale == False:
            factor = (self._p)**(self._U.weight()/2)
        else:
            factor = 1
        Tf = []
        for jj in range(len(self._list)):
            tmp = self._U(0)
            for d in HeckeData:
                gg = d[0] # acter
                u = d[1][jj] # edge_list[jj]
                r = self._p**(-(u.power)) * (u.t()*gg)
                tmp += f._value[u.label].r_act_by(r)
            tmp  *=  factor
            for ii in range(self._n+1):
                tmp[ii] = f._value[jj][ii]
            Tf.append(tmp)
        return pAutomorphicFormElement(self,Tf,quick = True)

<|MERGE_RESOLUTION|>--- conflicted
+++ resolved
@@ -14,10 +14,6 @@
 from sage.rings.all import Integer
 from sage.structure.element import Element
 from sage.matrix.constructor import Matrix, zero_matrix
-<<<<<<< HEAD
-=======
-from sage.matrix.matrix_space import MatrixSpace
->>>>>>> bb325c45
 from sage.rings.all import Qp
 from sage.rings.all import RationalField
 from sage.rings.number_field.all import NumberField
@@ -68,16 +64,12 @@
         else:
             val  =  -self._F[u.label-self._nE]
 
-<<<<<<< HEAD
-        return (u.igamma(lambda g : self._source.embed_quaternion(g,exact = self.codomain.base_ring().is_exact(), prec = self._codomain.precision_cap()) * (p**(-u.power)))*val)
-=======
         return u.igamma(
             lambda g : self._source.embed_quaternion(
                 g,
                 exact = self.codomain.base_ring().is_exact(), 
                 prec = self._codomain.precision_cap()
-            ) * p**(-u.power)) *val
->>>>>>> bb325c45
+            ) * p**(-u.power)) * val
 
     def __getitem__(self, B):
         try:
