from sage.modular.btquotients.btquotient import *
from sage.modular.btquotients.ocmodule import *
#########################################################################
#       Copyright (C) 2011 Cameron Franc and Marc Masdeu
#
#  Distributed under the terms of the GNU General Public License (GPL)
#
#                  http://www.gnu.org/licenses/
#########################################################################
from collections import namedtuple
from sage.structure.element import Element
from sage.structure.element import ModuleElement
from sage.modules.module import Module
from sage.rings.all import Integer
from sage.structure.element import Element
from sage.matrix.constructor import Matrix, zero_matrix
from sage.rings.all import Qp
from sage.rings.all import RationalField
from sage.rings.number_field.all import NumberField
from copy import copy
from sage.quadratic_forms.quadratic_form import QuadraticForm
from sage.rings.polynomial.polynomial_ring_constructor import PolynomialRing
from sage.rings.laurent_series_ring import LaurentSeriesRing
from sage.modular.hecke.all import (AmbientHeckeModule, HeckeSubmodule, HeckeModuleElement)
from sage.rings.infinity import Infinity
import sage.rings.arith as arith
import sage.modular.hecke.hecke_operator
<<<<<<< HEAD
=======
from sage.modular.pollack_stevens.distributions import Distributions, Symk
>>>>>>> b4aae11f

class BTMap(object):
    """
    Map from a set of edges in a fundamental domain for the
    action of Gamma on the Bruhat-Tits tree to a
    coefficient module, satisfying harmonicity relations.
    """
    def __init__(self, codomain, source, defining_data, check=True):
        """
        EXAMPLES::

            sage: X = BTQuotient(3,7)
            
        """
        self._codomain = codomain
        self._source = source
        self._nE = len(self._source.get_edge_list())
        if check:
            self._dict = {}
            if isinstance(defining_data, (list, tuple)):
                if len(defining_data) != len(source.gens()):
                    raise ValueError("length of defining data must be the same as number of manin generators")
                E = source.get_edge_list()
                for i in range(len(defining_data)):
                    self._dict[E[i].rep] = defining_data[i]
            elif isinstance(defining_data, dict):
                for ky, val in defining_data.iteritems():
                    if not isinstance(ky, Matrix_integer_2x2):
                        ky = M2Z(ky)
                    self._dict[ky] = val
            else:
                raise TypeError("unrecognized type for defining_data")
        else:
            self._dict = defining_data

    def _compute_image_from_gens(self, B):
        u = DoubleCosetReduction(self._source,e1)
        p = self._source.prime()

        if u.label < self._nE:
            val  =  self._F[u.label]
        else:
            val  =  -self._F[u.label-self._nE]

        return u.igamma(
            lambda g : self._source.embed_quaternion(
                g,
                exact = self.codomain.base_ring().is_exact(), 
                prec = self._codomain.precision_cap()
            ) * p**(-u.power)) * val

    def __getitem__(self, B):
        try:
            return self._dict[B]
        except KeyError:
            self._dict[B] = self._compute_image_from_gens(B)
            return self._dict[B]

    def compute_full_data(self):
        for B in self._manin.coset_reps():
            if not self._dict.has_key(B):
                self._dict[B] = self._compute_image_from_gens(B)

    def __add__(self, right):
        """
        Return difference self + right, where self and right are
        assumed to have identical codomains and Manin relations.
        """
        D = {}
        sd = self._dict
        rd = right._dict
        for ky, val in sd.iteritems():
            if ky in rd:
                D[ky] = val + rd[ky]
        return self.__class__(self._codomain, self._manin, D, check=False)

    def __sub__(self, right):
        """
        Return difference self - right, where self and right are
        assumed to have identical codomains and Manin relations.
        """
        D = {}
        sd = self._dict
        rd = right._dict
        for ky, val in sd.iteritems():
            if ky in rd:
                D[ky] = val - rd[ky]
        return self.__class__(self._codomain, self._manin, D, check=False)

    def __mul__(self, right):
        """
        Return scalar multiplication self*right, where right is in the
        base ring of the codomain.
        """
        if isinstance(right, Matrix_integer_2x2):
            return self._right_action(right)
        D = {}
        sd = self._dict
        for ky, val in sd.iteritems():
            D[ky] = val * right
        return self.__class__(self._codomain, self._manin, D, check=False)

    def __repr__(self):
        return "Map from the set of edges of %s to %s"%(
                self._source, self._codomain)

    def _eval_sl2(self, A):
        B = self._manin.find_coset_rep(A)
        gaminv = B * A.__invert__unit()
        return self[A] * gaminv

    def __call__(self, A):
        a = A[t00]
        b = A[t01]
        c = A[t10]
        d = A[t11]
        ## v1: a list of unimodular matrices whose divisors add up to {b/d} - {infty}
        v1 = unimod_matrices_to_infty(b,d)
        ## v2: a list of unimodular matrices whose divisors add up to {a/c} - {infty}
        v2 = unimod_matrices_to_infty(a,c)
        ## ans: the value of self on A
        ans = self._codomain(0)
        ## This loop computes self({b/d}-{infty}) by adding up the values of self on elements of v1
        for B in v1:
            ans = ans + self._eval_sl2(B)

        ## This loops subtracts away the value self({a/c}-{infty}) from ans by subtracting away the values of self on elements of v2
        ## and so in the end ans becomes self({b/d}-{a/c}) = self({A(0)} - {A(infty)}
        for B in v2:
            ans = ans - self._eval_sl2(B)
        return ans

    def apply(self, f):
        """
        Returns Manin map given by x |--> f(self(x)), where f is
        anything that can be called with elements of the coefficient
        module.

        This might be used to normalize, reduce modulo a prime, change
        base ring, etc.
        """
        D = {}
        sd = self._dict
        for ky, val in sd.iteritems():
            D[ky] = f(val)
        return self.__class__(self._codomain, self._manin, D, check=False)

    def __iter__(self):
        """
        Returns iterator over the values of this map on the reduced
        representatives.

        This might be used to compute the valuation.
        """
        for A in self._manin._gens:
            yield self._dict[A]

    def _right_action(self, gamma):
        """
        Returns self | gamma, where gamma is a 2x2 integer matrix.

        The action is defined by (self | gamma)(D) = self(gamma D)|gamma

        For the action by a single element gamma to be well defined,
        gamma must normalize Gamma_0(N).  However, this right action
        can also be used to define Hecke operators, in which case each
        individual self | gamma is not a modular symbol on Gamma_0(N),
        but the sum over acting by the appropriate double coset
        representatives is.

        INPUT:

        - ``gamma`` - 2 x 2 matrix which acts on the values of self

        OUTPUT:

        - ManinMap
        """
        D = {}
        sd = self._dict
        # we should eventually replace the for loop with a call to apply_many
        for ky, val in sd.iteritems():
            D[ky] = self(gamma*ky) * gamma
        return self.__class__(self._codomain, self._manin, D, check=False)

class HarmonicCocycleElement(HeckeModuleElement):
    r""" 
    Gamma-invariant harmonic cocycles on the Bruhat-Tits
    tree. Gamma-invariance is necessary so that the cocycle can be
    stored in terms of a finite amount of data.

    More precisely, given a BTQuotient T, we store harmonic cocycles as 
    a list of values in some coefficient module (e.g. for weight 2 forms
    can take Cp) indexed by edges of a fundamental domain for T in the 
    Bruhat-Tits tree. Evaluate the cocycle at other edges using Gamma
    invariance (although the values may not be equal over an orbit of
    edges as the coefficient module action may be nontrivial).

    INPUT:

    - ``vec`` - (default: None) 
    - ``from_values`` -  (default: False) 

    EXAMPLES::

    AUTHORS:

    - Cameron Franc (2012-02-20)
    - Marc Masdeu
    """
    def __init__(self,_parent,vec = None,from_values = False):
        HeckeModuleElement.__init__(self,_parent,None)
        self._parent = _parent
        if from_values:
            self._R = _parent._U.base_ring()
            self._wt = _parent._k
            self._nE = len(_parent._E)
            self._F = copy(vec)
            return
        if isinstance(vec, self.__class__):
            #The first argument is just a modular form that we copy as is
            self._R = vec._R
            self._nE = vec._nE
            self._wt = vec._wt
            self._F = [_parent._U(o,check = False) for o in vec._F]
            return
        # When vec contains coordinates for the basis
        self._R  =  _parent._R
        try:
            v = [self._R(x) for x in vec.list()]
        except AttributeError:
            v = [self._R(vec) for ii in range(_parent.dimension())]
        self._wt = _parent._k
        self._nE = len(_parent._E)
        vmat = Matrix(self._R,1,_parent.dimension(),v)
        tmp = (vmat*_parent.ambient_module().basis_matrix()).row(0)
        self._F = [_parent._U(Matrix(self._R,self._wt-1,1,tmp[e*(self._wt-1):(e+1)*(self._wt-1)]),check = False) for e in range(self._nE)]
        return

    def _add_(self,g):
        r"""
        This function adds two cocycles componentwise.
        """
        #Should ensure that self and g are modular forms of the same weight and on the same curve
        C = self.__class__
        return C(self.parent(),self.element()+g.element())
    
    def _sub_(self,g):
        r"""
        This function computes the difference of two cocycles.
        """
        #Should ensure that self and g are modular forms of the same weight and on the same curve
        C = self.__class__
        return C(self.parent(),self.element()-g.element())

    def _rmul_(self,a):
        r"""
        This function multiplies a cocycle by a scalar.
        """
        #Should ensure that 'a' is a scalar
        C = self.__class__
        return C(self.parent(),a*self.element())


    def _repr_(self):
        r"""
        Retuns a string representing the values of the cocycle on the edges.

        EXAMPLES::
        """
        tmp = 'Element of '+str(self.parent())
        return tmp

    def __eq__(self,other):
        r"""
        Test for equality with another cocycle. Two cocycles are equal if they
        take the same values on all the edges in a fundamental domain.

        EXAMPLES::
        """
        return all([self._F[e].__eq__(other._F[e]) for e in range(self._nE)])

    def __ne__(self,other):
        r"""
        Test for non-equality with another cocycle. Two cocycles are non-equal if they
        take the different values on at least one edge in a fundamental domain.

        EXAMPLES::
        """
        return any([self._F[e].__ne__(other._F[e]) for e in range(self._nE)])

    def __nonzero__(self):
        r"""
        Test for being non-zero.

        EXAMPLES::
        """
        return any([self._F[e].__nonzero__() for e in range(self._nE)])

    def valuation(self):
        r"""
        Returns the valuation of the cocycle, defined as the minimum of the values
        it takes on a set of representatives.

        EXAMPLES::
        """
        if not self.__nonzero__():
            return Infinity
        else:
            return min([self._F[e].valuation() for e in range(self._nE)])

    def _compute_element(self):
        r"""

        """
        R = self._R
        A = self.parent().basis_matrix().transpose()
        B = Matrix(R,self._nE*(self.parent()._k-1),1,[self._F[e]._val[ii,0]  for e in range(self._nE) for ii in range(self.parent()._k-1) ])
        res = (A.solve_right(B)).transpose()
        return self.parent().free_module()(res.row(0))

    #In HarmonicCocycle
    def evaluate(self,e1):
        r"""
        Evaluates a harmonic cocycle on an edge of the Bruhat-Tits tree.

        INPUT:

        - ``e1`` - a matrix corresponding to an edge of the Bruhat-Tits tree

        OUTPUT:

        - An element of the coefficient module of the cocycle which describes 
          the value of the cocycle on e1

        EXAMPLES:
        """
        X = self.parent()._X
        p = X._p
        u = DoubleCosetReduction(X,e1)
        if u.label < self._nE:
            val  =  self._F[u.label]
        else:
            val  =  -self._F[u.label-self._nE]

        return val.l_act_by(u.igamma(self.parent().embed_quaternion) * (p**(-u.power)))
        #return (u.sign()*self._F[u.label])

    #In HarmonicCocycle
    def riemann_sum(self,f,center = 1,level = 0,E = None):
        r"""
        This function evaluates the integral of the funtion ``f`` with respect to the measure determined by ``self``.

        EXAMPLES::
        """
        R1 = LaurentSeriesRing(f.base_ring(),'r1')
        R1.set_default_prec(self.parent()._k-1)
        R2 = PolynomialRing(f.base_ring(),'r2')

        if E is None:
            E = self.parent()._X._BT.get_balls(center,level)
        else:
            E = self.parent()._X._BT.subdivide(E,level)
        value = 0
        ii = 0
        for e in E:
            ii += 1
            exp = R1([e[1,1],e[1,0]])**(self.parent()._k-2)*e.determinant()**(-(self.parent()._k-2)/2)*f(R1([e[0,1],e[0,0]])/R1([e[1,1],e[1,0]])).truncate(self.parent()._k-1)
            new = self.evaluate(e).l_act_by(e.inverse()).evaluate(exp)
            value += new
        return value

    def modular_form(self,z = None,level = 0):
        r"""

        EXAMPLES::
        """
        return self.derivative(z,level,order = 0)

    # In HarmonicCocycle
    def derivative(self,z = None,level = 0,order = 1):
        r"""
        The derivative of the modular form attached to ``self``.

        EXAMPLES::
        """
        def F(z):
            R = PolynomialRing(z.parent(),'x,y').fraction_field()
            Rx = PolynomialRing(z.parent(),'x1').fraction_field()
            x1 = Rx.gen()
            subst = R.hom([x1,z],codomain = Rx)
            x,y = R.gens()
            center = self.parent()._X._BT.find_containing_affinoid(z)
            zbar = z.trace()-z
            f = R(1)/(x-y)
            k = self.parent()._k
            V = [f]
            for ii in range(order):
                V = [v.derivative(y) for v in V]+[k/(y-zbar)*v for v in V]
                k += 2
            return sum([self.riemann_sum(subst(v),center,level) for v in V])
        if(z is None):
            return F
        else:
            return F(z)


class HarmonicCocycles(AmbientHeckeModule):
    Element = HarmonicCocycleElement
    r""" 
    This object represents a space of Gamma invariant harmonic
    cocycles valued in a cofficient module.

    INPUT:

    - ``X`` - A BTQuotient object
    
    - ``k`` - integer - The weight.
    
    - ``prec`` - integer (Default: None). If specified, the precision
      for the coefficient module
    
    - ``basis_matrix`` - integer (Default: None)
    
    - ``base_field`` - (Default: None)

    EXAMPLES::

    AUTHORS:

    - Cameron Franc (2012-02-20)
    - Marc Masdeu
    """
    def __init__(self,X,k,prec = None,basis_matrix = None,base_field = None):
        """
        Compute the space of harmonic cocycles.
        """
        self._k = k
        self._X = X
        self._E = self._X.get_edge_list()
        self._V = self._X.get_vertex_list()

        if prec is None:
            self._prec = None
            if base_field is None:
                try:
                    self._R =  X.get_splitting_field()
                except AttributeError:
                    raise ValueError, "It looks like you are not using Magma as backend...and still we don't know how to compute splittings in that case!"
            else:
                pol = X.get_splitting_field().defining_polynomial().factor()[0][0]
                self._R = base_field.extension(pol,pol.variable_name()).absolute_field(name = 'r')
            self._U = OCVn(self._k-2,self._R)
            self._Unew = Symk(self._k-2,self._R)
        else:
            self._prec = prec
            if base_field is None:
                self._R = Qp(self._X._p,prec = prec)
            else:
                self._R = base_field
            self._U = OCVn(self._k-2,self._R,self._k-1)
            self._Unew = Symk(self._k-2,self._R)
        self.__rank = self._X.dimension_harmonic_cocycles(self._k)
        if basis_matrix is not None:
            self.__matrix = basis_matrix
            self.__matrix.set_immutable()
            assert self.__rank == self.__matrix.nrows()

        AmbientHeckeModule.__init__(self, self._R, self.__rank, self._X.prime()*self._X.Nplus()*self._X.Nminus(), weight = self._k)
        self._populate_coercion_lists_()

    def base_extend(self,base_ring):
        r"""
        This function extends the base ring of the coefficient module.

        INPUT:

        - ``base_ring`` - a ring that has a coerce map from the current base ring

        EXAMPLES::
        """
        if not base_ring.has_coerce_map_from(self.base_ring()):
            raise ValueError, "No coercion defined"
        else:
            return self.change_ring(base_ring)

    def change_ring(self, new_base_ring):
        r"""
        This function changes the base ring of the coefficient module.

        INPUT:

        - ``new_base_ring'' - a ring that has a coerce map from the current base ring

        EXAMPLES::

        """
        if not new_base_ring.has_coerce_map_from(self.base_ring()):
            raise ValueError, "No coercion defined"
        else:
            return self.__class__(self._X,self._k,prec = self._prec,basis_matrix = self.basis_matrix().change_ring(base_ring),base_field = new_base_ring)

    def rank(self):
        r"""
        The rank (dimension) of ``self``.

        EXAMPLES::

        """
        return self.__rank

    def submodule(self,v,check = False):
        r"""
        Return the submodule of ``self`` spanned by ``v``.

        EXAMPLES::
        """
        return HarmonicCocyclesSubmodule(self,v,dual = None,check = check)

    def is_simple(self):
        r"""
        Whether ``self`` is irreducible.

        EXAMPLES::

        """
        return self.rank() == 1

    def _repr_(self):
        r"""
        This returns the representation of self as a string.
        """
        return 'Space of harmonic cocycles of weight %s on %s'%(self._k,self._X)

    def _latex_(self):
        r"""
        A LaTeX representation of ``self``.

        EXAMPLES::
        """
        s = '\\text{Space of harmonic cocycles of weight }'+latex(self._k)+'\\text{ on }'+latex(self._X)
        return s

    def _an_element_(self):
        r"""

        """
        return self.basis()[0]


    def _coerce_map_from_(self, S):
        r"""
        Can coerce from other HarmonicCocycles or from pAutomorphicForms
        """
        if isinstance(S,(HarmonicCocycles,pAutomorphicForms)):
            if S._k != self._k:
                return False
            if S._X != self._X:
                return False
            return True
        return False

    def __cmp__(self,other):
        r"""

        """
        try:
            res = (self.base_ring() == other.base_ring() and self._X == other._X and self._k == other._k)
            return res
        except:
            return False

    def _element_constructor_(self,x):
        r"""

        """
        #Code how to coherce x into the space
        #Admissible values of x?
        if isinstance(x,HarmonicCocycleElement):
            return HarmonicCocycleElement(self,x)
        elif isinstance(x,pAutomorphicFormElement):
            tmp = [self._U(x._F[ii]).l_act_by(self._E[ii].rep) for ii in range(self._nE)]
            return HarmonicCocycleElement(self,tmp,from_values = True)
        else:
            return HarmonicCocycleElement(self,x)


    def free_module(self):
        r"""
        This function returns the underlying free module

        EXAPLES::
        """
        try: return self.__free_module
        except AttributeError: pass
        V = self.base_ring()**self.dimension()
        self.__free_module = V
        return V

    def character(self):
        r"""
        Only implemented the trivial character so far.

        EXAMPLES::

        """
        return lambda x:x

    def embed_quaternion(self,g):
        r"""
        Embed the quaternion element ``g`` into the matrix algebra.

        EXAMPLES::
        """
        return self._X.embed_quaternion(g,exact = self._R.is_exact(), prec = self._prec)

    def basis_matrix(self):
        r"""
        Returns a basis of ``self`` in matrix form.

        If the coefficient module `M` is of finite rank then the space of Gamma invariant
        `M` valued harmonic cocycles can be represented as a subspace of the finite rank
        space of all functions from the finitely many edges in the corresponding 
        BTQuotient into `M`. This function computes this representation of the space of
        cocycles.

        OUTPUT:

        - A basis matrix describing the cocycles in the spaced of all `M` valued Gamma
          invariant functions on the tree.

        EXAMPLES::

            sage: X = BTQuotient(3,19)
            sage: C = HarmonicCocycles(X,4,prec = 5)
            sage: B = C.basis()
            Traceback (most recent call last):
            ...
            RuntimeError: The computed dimension does not agree with the expectation. Consider increasing precision!

        We try increasing the precision:

        ::

            sage: C = HarmonicCocycles(X,4,prec = 20)
            sage: B = C.basis()
            sage: len(B) == X.dimension_harmonic_cocycles(4)
            True

        AUTHORS:

        - Cameron Franc (2012-02-20)
        - Marc Masdeu (2012-02-20)
        """
        try: return self.__matrix
        except AttributeError: pass
        nV = len(self._V)
        nE = len(self._E)
        stab_conds = []
        S = self._X.get_edge_stabs()
        p = self._X._p
        d = self._k-1
        for e in self._E:
            try:
                g = filter(lambda g:g[2],S[e.label])[0]
                C = self._U.l_matrix_representation(self.embed_quaternion(g[0]))
                C -= self._U.l_matrix_representation(Matrix(QQ,2,2,p**g[1]))
                stab_conds.append([e.label,C])
            except IndexError: pass

        n_stab_conds = len(stab_conds)
        self._M = Matrix(self._R,(nV+n_stab_conds)*d,nE*d,0,sparse = True)
        for v in self._V:
            for e in filter(lambda e:e.parity == 0,v.leaving_edges):
                C = sum([self._U.l_matrix_representation(self.embed_quaternion(x[0])) for x in e.links],Matrix(self._R,d,d,0))
                self._M.set_block(v.label*d,e.label*d,C)
            for e in filter(lambda e:e.parity == 0,v.entering_edges):
                C = sum([self._U.l_matrix_representation(self.embed_quaternion(x[0])) for x in e.opposite.links],Matrix(self._R,d,d,0))
                self._M.set_block(v.label*d,e.opposite.label*d,C)

        for kk in range(n_stab_conds):
            v = stab_conds[kk]
            self._M.set_block((nV+kk)*d,v[0]*d,v[1])

        x1 = self._M.right_kernel().matrix()

        if x1.nrows() !=  self.rank():
            raise RuntimeError, 'The computed dimension does not agree with the expectation. Consider increasing precision!'

        K = [c for c in x1.rows()]

        if not self._R.is_exact():
            for ii in range(len(K)):
                s = min([t.valuation() for t in K[ii]])
                for jj in range(len(K[ii])):
                    K[ii][jj] = (p**(-s))*K[ii][jj]

        self.__matrix = Matrix(self._R,len(K),nE*d,K)
        self.__matrix.set_immutable()
        return self.__matrix

    def __apply_atkin_lehner(self,q,f):
        r"""
        This function applies an Atkin-Lehner involution to a harmonic cocycle

        INPUT:

        - ``q`` - an integer dividing the full level p*Nminus*Nplus

        - ``f`` - a harmonic cocycle

        OUTPUT:

        - The harmonic cocycle obtained by hitting f with the Atkin-Lehner at q

        EXAMPLES::
        """
        R = self._R
        Data = self._X._get_atkin_lehner_data(q)
        p = self._X._p
        tmp = [self._U(0) for jj in range(len(self._E))]
        d1 = Data[1]
        mga = self.embed_quaternion(Data[0])
        nE = len(self._E)
        for jj in range(nE):
            t = d1[jj]
            if t.label < nE:
                tmp[jj] += (f._F[t.label]).l_act_by(p**(-t.power)*mga*t.igamma(self.embed_quaternion))
            else:
                tmp[jj] += (-f._F[t.label-nE]).l_act_by(p**(-t.power)*mga*t.igamma(self.embed_quaternion))


        return HarmonicCocycleElement(self,tmp,from_values = True)

    def __apply_hecke_operator(self,l,f):
        r"""
        This function applies a Hecke operator to a harmonic cocycle.

        INPUT:

        - ``l`` - an integer

        - ``f`` - a harmonic cocycle

        OUTPUT:

        - A harmonic cocycle which is the result of applying the lth Hecke operator
          to f

        EXAMPLES::

        """
        R = self._R
        HeckeData,alpha = self._X._get_hecke_data(l)
        if(self.level()%l == 0):
            factor = QQ(l**(Integer((self._k-2)/2))/(l+1))
        else:
            factor = QQ(l**(Integer((self._k-2)/2)))
        p = self._X._p
        alphamat = self.embed_quaternion(alpha)
        tmp = [self._U(0) for jj in range(len(self._E))]
        for ii in range(len(HeckeData)):
            d1 = HeckeData[ii][1]
            mga = self.embed_quaternion(HeckeData[ii][0])*alphamat
            nE = len(self._E)
            for jj in range(nE):
                t = d1[jj]
                if t.label < nE:
                    tmp[jj] += f._F[t.label].l_act_by(p**(-t.power)*mga*t.igamma(self.embed_quaternion))
                else:
                    tmp[jj] += (-f._F[t.label-nE]).l_act_by(p**(-t.power)*mga*t.igamma(self.embed_quaternion))

        return HarmonicCocycleElement(self,[factor*x for x in tmp],from_values = True)

    def _compute_atkin_lehner_matrix(self,d):
        r"""
        When the underlying coefficient module is finite, this function computes the 
        matrix of an Atkin-Lehner involution in the basis provided by the function
        basis_matrix

        INPUT:

        - ``d`` - an integer dividing p*Nminus*Nplus

        OUTPUT:

        - The matrix of the AL-involution at d in the basis given by self.basis_matrix

        EXAMPLES::

        """
        res = self.__compute_operator_matrix(lambda f:self.__apply_atkin_lehner(d,f))
        return res

    def _compute_hecke_matrix_prime(self,l):
        r"""
        When the underlying coefficient module is finite, this function computes the 
        matrix of a (prime) Hecke operator in the basis provided by the function
        basis_matrix

        INPUT:

        - ``l`` - an integer prime

        OUTPUT:

        - The matrix of T_l acting on the cocycles in the basis given by 
          self.basis_matrix

        EXAMPLES::

        """
        res = self.__compute_operator_matrix(lambda f:self.__apply_hecke_operator(l,f))
        return res

    def __compute_operator_matrix(self,T):
        r"""
        Compute the matrix of the operator ``T``.

        EXAMPLES::

        """
        R = self._R
        A = self.basis_matrix().transpose()
        basis = self.basis()
        B = zero_matrix(R,len(self._E) * (self._k-1),self.dimension())
        for rr in range(len(basis)):
            g = T(basis[rr])
            B.set_block(0,rr,Matrix(R,len(self._E) * (self._k-1),1,[g._F[e]._val[ii,0]  for e in range(len(self._E)) for ii in range(self._k-1) ]))

        res = (A.solve_right(B)).transpose()
        res.set_immutable()
        return res

class HarmonicCocyclesSubmodule(sage.modular.hecke.submodule.HeckeSubmodule,HarmonicCocycles):
    r"""

    INPUT:

    - ``x`` - integer (default: 1) the description of the
      argument x goes here.  If it contains multiple lines, all
      the lines after the first need to be indented.

    - ``y`` - integer (default: 2) the ...

    EXAMPLES::

    AUTHOR:

    - Marc Masdeu (2012-02-20)
    """
    def __init__(self, ambient_module, submodule, dual = None, check = False):
        """
            ambient_module -- HarmonicCocycles
            submodule -- a submodule of the ambient space.
            dual_module -- (default: None) ignored
            check -- (default: False) whether to check that the
                     submodule is Hecke equivariant
        """
        A = ambient_module
        sage.modular.hecke.submodule.HeckeSubmodule.__init__(self, A, submodule, check = check)
        self.__rank = submodule.dimension()
        HarmonicCocycles.__init__(self,X = A._X,k = A._k,prec = A._prec,basis_matrix = submodule.basis_matrix()*A.basis_matrix())

    def rank(self):
        r"""
        Returns the rank (dimension) of the submodule.

        OUTPUT:

        integer - The rank of ``self``.

        """
        return self.__rank

    def _repr_(self):
        r"""
        Returns the representation of self as a string.
        """
        return "Subspace of %s of dimension %s"%(self.ambient(),self.dimension())


class pAutomorphicFormElement(ModuleElement):
    r"""
    This class is a rudimentary implementation of a class for a p-adic automorphic
    form on a definite quaternion algebra over Q. These are required in order to
    compute moments of measures associated to harmonic cocycles on the BT-tree
    using the overconvergent modules of Darmon-Pollack and Matt Greenberg. See
    Greenberg's thesis for more details.

    INPUT:

    - ``vec`` - Quite flexible input
    - ``quick`` - boolean (default: False) 

    EXAMPLES::

    REFERENCES:

    Matthew Greenberg's thesis (available on his webpage as of 02/12).

    AUTHORS:

    - Cameron Franc (2012-02-20)
    - Marc Masdeu


    """
    def __init__(self,parent,vec,quick = False):
        ModuleElement.__init__(self,parent)
        self._num_generators = len(parent._list)
        self._cached_values = dict()
        self._R = Qp(parent.prime(),prec = parent._prec)
        if quick:
            self._value = [ parent._U(v) for v in vec ]
        else:
            if isinstance(vec,pAutomorphicFormElement):
                self._value = parent._make_invariant([parent._U(vec._value[ii]) for ii in range(self._num_generators)])

            elif isinstance(vec,HarmonicCocycleElement):
                assert(parent._U.weight() == vec._wt-2)
                F = []
                assert(2*len(vec._F) == self._num_generators)
                # assert(isinstance(parent._U,OCVn))
                E = parent._list

                tmp = []
                for ii in range(len(vec._F)):
                    newtmp = vec.parent()(vec._F[ii]).l_act_by(E[ii].rep.inverse())
                    tmp.append(newtmp)
                    F.append(parent._U(newtmp))
                A = Matrix(QQ,2,2,[0,-1/parent.prime(),-1,0])
                for ii in range(len(vec._F)):
                    F.append(parent._U(-1*tmp[ii].r_act_by(A)))
                self._value = parent._make_invariant(F)

            elif(isinstance(vec,list) and len(vec) == self._num_generators):
                try:
                    self._value = [parent._U(v) for v in vec]
                except:
                    try:
                        veczp = parent._U.base_ring()(vec)

                        self._value = [parent._U(veczp) for ii in range(self._num_generators)]
                    except:
                        print vec
                        assert(0)
            else:
                try:
                    veczp = parent._U.base_ring()(vec)
                    self._value = [parent._U(veczp) for ii in range(self._num_generators)]
                except:
                    raise ValueError,"Cannot initialize a p-adic automorphic form with the given input = "+str(vec)


    def precision(self):
        r"""
        The precision of ``self``, which is the minimum among the precision of the values on a fundamental domain.

        EXAMPLES::

        """
        return min(x.precision() for x in self._value)

    def _add_(self,g):
        r"""
        This function adds two p-adic automorphic forms.

        INPUT:

        - ``g`` - a p-adic automorphic form

        OUTPUT:

        - the result of adding g to self

        EXAMPLES::
        """
        #Should ensure that self and g are of the same weight and on the same curve
        vec = [self._value[e]+g._value[e] for e in range(self._num_generators)]
        return pAutomorphicFormElement(self.parent(),vec,quick = True)

    def _sub_(self,g):
        r"""
        This function subtracts a p-adic automorphic form from another.

        INPUT:

        - ``g`` - a p-adic automorphic form

        OUTPUT:

        - the result of subtracting g from self

        EXAMPLES::

        """
        #Should ensure that self and g are of the same weight and on the same curve
        vec = [self._value[e]-g._value[e] for e in range(self._num_generators)]
        return pAutomorphicFormElement(self.parent(),vec,quick = True)

    def _getitem_(self,e1):
        r"""
        Evaluates a p-adic automorphic form on a matrix in GL2(Qp).

        INPUT:

        - ``e1`` - a matrix in GL2(Qp)

        OUTPUT:

        - the value of self evaluated on e1

        EXAMPLES::

        """
        return self.evaluate(e1)

    def evaluate(self,e1):
        r"""
        Evaluates a p-adic automorphic form on a matrix in GL2(Qp).

        INPUT:

        - ``e1`` - a matrix in GL2(Qp)

        OUTPUT:

        - the value of self evaluated on e1

        EXAMPLES::

        """
        X = self.parent()._source
        p = self.parent().prime()
        u = DoubleCosetReduction(X,e1)
        return self._value[u.label].r_act_by((u.t())*p**(u.power))

    def _rmul_(self,a):
        r"""
        Multiplies the automorphic form by a scalar.

        EXAMPLES::

        """
        #Should ensure that 'a' is a scalar
        return pAutomorphicFormElement(self.parent(),[a*self._value[e] for e in range(self._num_generators)],quick = True)

    def _repr_(self):
        r"""
        This returns the representation of self as a string.

        EXAMPLES::

        """
        tmp = 'p-adic automorphic form on '+str(self.parent())+':\n'
        tmp += '   e   |   c(e)'
        tmp += '\n'
        for e in range(Integer(self._num_generators/2)):
            tmp += '  '+str(e)+' | '+str(self._value[e])+'\n'
        return tmp

    def valuation(self):
        r"""
        The valuation of ``self``, defined as the minimum of the valuations of the values that it takes on a set of edge representatives.

        EXAMPLES::

        """
        if not self.__nonzero__():
            return Infinity
        else:
            return(min([self._value[e].valuation() for e in range(self._num_generators)]))

    def __nonzero__(self):
        r"""
        """
        return(any([self._value[e].__nonzero__() for e in range(self._num_generators)]))

    def improve(self, verbose = True):
        r"""
        Repeatedly applies the `U_p` operator to a p-adic automorphic form. This
        is used to compute moments of a measure associated to a rigid modular form in the
        following way: lift a rigid modular form to an ``overconvergent'' `p`-adic automorphic
        form in any way, and then repeatedly apply `U_p` to project to the ordinary part.
        The resulting form encodes the moments of the measure of the original rigid modular 
        form (assuming it is ordinary). 


        EXAMPLES::


        REFERENCES:

        For details see Matthew Greenberg's thesis (available on his webpage as of 02/12).
        Alternatively check out Darmon-Pollack for the analogous algorithm in the case of
        modular symbols.

        AUTHORS:

        - Cameron Franc (2012-02-20)
        - Marc Masdeu

        """
        MMM = self.parent()
        if verbose == True:
            sys.stdout.flush()
        h2 = MMM._apply_Up_operator(self,True)
        if verbose == True:
            sys.stdout.write("#")
            sys.stdout.flush()
        ii = 0
        current_val = 0
        old_val = -Infinity
        init_val = self.valuation()
        while(current_val>old_val):
            old_val = current_val
            ii += 1
            self._value = [self.parent()._U(c) for c in h2._value]
            h2 = MMM._apply_Up_operator(self,scale = True)
            current_val = (h2-self).valuation()-init_val
            # print 'val  = ',current_val
            if current_val is Infinity:
                break
            if verbose == True:
                sys.stdout.write("#")
                sys.stdout.flush()
        if verbose == True:
            print ''
        self._value = [self.parent()._U(c) for c in h2._value]

    def integrate(self,f,center = 1,level = 0,method = 'moments'):
        r"""
        Calculate
        .. MATH::

            \int_{\PP^1(\QQ_p)} f(x)d\mu(x)

        were `\mu` is the measure associated to ``self``.

        INPUT:

        - ``f`` - An analytic function.
        - ``center`` - 2x2 matrix over Qp (default: 1)
        - ``level`` - integer (default: 0)
        - ``method`` - string (default: 'moments'). Which method of integration to use. Either 'moments' or 'riemann_sum'.


        EXAMPLES::

        AUTHORS:

        - Marc Masdeu (2012-02-20)
        - Cameron Franc (2012-02-20)

        """
        E = self.parent()._source._BT.get_balls(center,level)
        R1 = LaurentSeriesRing(f.base_ring(),'r1')
        R2 = PolynomialRing(f.base_ring(),'r2')
        value = 0
        ii = 0
        if(method == 'riemann_sum'):
            R1.set_default_prec(self.parent()._U.weight()+1)
            for e in E:
                ii += 1
                #print ii,"/",len(E)
                exp = ((R1([e[1,1],e[1,0]]))**(self.parent()._U.weight())*e.determinant()**(-(self.parent()._U.weight())/2))*f(R1([e[0,1],e[0,0]])/R1([e[1,1],e[1,0]]))
                #exp = R2([tmp[jj] for jj in range(self.parent()._k-1)])
                new = self.evaluate(e).evaluate(exp.truncate(self.parent()._U.weight()+1))
                value += new
        elif(method == 'moments'):
            R1.set_default_prec(self.parent()._U.precision_cap())
            for e in E:
                ii += 1
                #print ii,"/",len(E)
                tmp = ((R2([e[1,1],e[1,0]]))**(self.parent()._U.weight())*e.determinant()**(-(self.parent()._U.weight())/2))*f(R2([e[0,1],e[0,0]])/R2([e[1,1],e[1,0]]))
                exp = R1(tmp.numerator())/R1(tmp.denominator())
                new = self.evaluate(e).evaluate(exp)
                value += new
        else:
            print 'The available methods are either "moments" or "riemann_sum". The latter is only provided for consistency check, and should never be used.'
            return False
        return value

    def modular_form(self,z = None,level = 0,method = 'moments'):
        r"""
        Returns the modular form corresponding to ``self``.

        INPUT:

        - ``z`` - (default: None). If specified, returns the value of the form at the point ``zz`` in the `p`-adic upper half plane.
        - ``level`` - integer (default: 0). If ``method`` is 'riemann_sum', will use a covering of `\PP^1(\QQ_p)` with balls of size `p^-\mbox{level]`.
        - ``method`` - string (default: ``moments``). It must be either ``moments`` or ``riemann_sum``.

        OUTPUT:

        - A function from the `p`-adic upper half plane to `\CC_p`. If an argument ``z`` was passed, returns instead the value at that point.

        """
        return self.derivative(z,level,method,order = 0)

    def derivative(self,z = None,level = 0,method = 'moments',order = 1):
        r"""
        Returns the derivative of the modular form corresponding to
        ``self``.

        INPUT:

        - ``z`` - (Default: None). If specified, evaluates the derivative
           at the point ``z`` in the `p`-adic upper half plane.
        - ``level`` - integer (default: 0). If ``method`` is 'riemann_sum', will use a covering of `\PP^1(\QQ_p)` with balls of size `p^-\mbox{level]`.
        - ``method`` - string (default: ``moments``). It must be either ``moments`` or ``riemann_sum``.
        - ``order`` - integer (Default: 1). The order of the derivative to be computed.

        OUTPUT:

        - A function from the `p`-adic upper half plane to `\CC_p`. If an argument ``z`` was passed, returns instead the value of the derivative at that point.

        EXAMPLES::

        """
        def F(z,level = 0,method = 'moments'):
            R = PolynomialRing(z.parent(),'x,y').fraction_field()
            Rx = PolynomialRing(z.parent(),'x1').fraction_field()
            x1 = Rx.gen()
            subst = R.hom([x1,z],codomain = Rx)
            x,y = R.gens()
            center = self.parent()._source._BT.find_containing_affinoid(z)
            zbar = z.trace()-z
            f = R(1)/(x-y)
            k = self.parent()._n+2
            V = [f]
            for ii in range(order):
                V = [v.derivative(y) for v in V]+[k/(y-zbar)*v for v in V]
                k += 2
            return sum([self.integrate(subst(v),center,level,method) for v in V])
        if z is None:
            return F

        try:
            try: tmp = self._cached_values[z,level,method,order,self.precision()]
            except KeyError:
                tmp = F(z,level,method)
                self._cached_values[z,level,method,order,self.precision()] = tmp
            return tmp
        except TypeError:
            return F(z,level,method)


    # So far we can't break it into two integrals because of the pole at infinity.
    def coleman(self,t1,t2,E = None,method = 'moments',mult = False,delta = -1,level = 0):
        r"""
        If ``self`` is a `p`-adic automorphic form that corresponds to a rigid modular form,
        then this computes the coleman integral of this form between two points on
        the boundary `\PP^1(\QQ_p)` of the `p`-adic upper half plane.

        INPUT:

        - ``t1``, ``t2`` - elements of `\PP^1(\QQ_p)` (the endpoints of integration)

        - ``E`` - (Default: None). If specified, will not compute the covering adapted
           to ``t1`` and ``t2`` and instead use the given one. In that case, ``E``
           should be a list of matrices corresponding to edges describing the open
           balls to be considered.

        - ``method`` - string (Default: 'moments'). Tells which algorithm to use
          (alternative is 'riemann_sum', which is unsuitable for computations
          requiring high precision)

        - ``mult`` - boolean (Default: False). Whether to use the multiplicative version.

        - ``delta`` - integer (Default: -1)

        - ``level`` - integer (Default: 0)

        OUTPUT:

          The result of the coleman integral

        EXAMPLES::

            sage: p = 7
            sage: lev = 2
            sage: prec = 20
            sage: X = BTQuotient(p,lev, use_magma = True) # optional - magma
            sage: k = 2 # optional - magma
            sage: M = HarmonicCocycles(X,k,prec) # optional - magma
            sage: B = M.basis() # optional - magma
            sage: f = 3*B[0] # optional - magma
            sage: MM = pAutomorphicForms(X,k,prec,overconvergent = True) # optional - magma
            sage: D = -11 # optional - magma
            sage: X.is_admissible(D) # optional - magma
            True
            sage: K.<a> = QuadraticField(D) # optional - magma
            sage: CM = X.get_CM_points(D,prec = prec) # optional - magma
            sage: Kp = CM[0].parent() # optional - magma
            sage: P = CM[0] # optional - magma
            sage: Q = P.trace()-P # optional - magma
            sage: F = MM.lift(f, verbose = False) # long time optional - magma
            sage: J0 = F.coleman(P,Q,mult = True) # long time optional - magma
            sage: E = EllipticCurve([1,0,1,4,-6]) # optional - magma
            sage: T = E.tate_curve(p) # optional - magma
            sage: xx,yy = getcoords(T,J0,prec) # long time optional -magma
            sage: P = E.base_extend(K).lift_x(algdep(xx,1).roots(QQ)[0][0]); P # long time optional - magma
            (7/11 : 58/121*a - 9/11 : 1)

            sage: p = 13 # optional - magma
            sage: lev = 2 # optional - magma
            sage: prec = 20 # optional - magma
            sage: Y = BTQuotient(p,lev, use_magma = True) # optional - magma
            sage: k = 2 # optional - magma
            sage: M = HarmonicCocycles(Y,k,prec) # optional - magma
            sage: B = M.basis() # optional - magma

            sage: f = B[1] # optional - magma
            sage: g = -4*B[0]+3*B[1] # optional - magma
            sage: MM = pAutomorphicForms(Y,k,prec,overconvergent = True) # optional - magma
            sage: D = -11 # optional - magma
            sage: Y.is_admissible(D) # optional - magma
            True
            sage: K.<a> = QuadraticField(D) # optional - magma
            sage: CM = Y.get_CM_points(D,prec = prec) # optional - magma
            sage: Kp = parent(CM[0]) # optional - magma
            sage: P = CM[0] # optional - magma
            sage: Q = P.trace()-P # optional - magma
            sage: F = MM.lift(f, verbose = False) # long time optional - magma
            sage: J11 = F.coleman(P,Q,mult = True) # long time optional - magma
            sage: E = EllipticCurve('26a2') # optional - magma
            sage: T = E.tate_curve(p) # optional - magma
            sage: xx,yy = getcoords(T,J11,prec) # long time optional - magma
            sage: HP = E.base_extend(K).lift_x(algdep(xx,1).roots(QQ)[0][0]); HP # long time optional - magma
            (-137/11 : 2/121*a + 63/11 : 1)

        AUTHORS:

        - Cameron Franc (2012-02-20)
        - Marc Masdeu (2012-02-20)
        """
        if(mult and delta >= 0):
            raise NotImplementedError, "Need to figure out how to implement the multiplicative part."
        p = self.parent().prime()
        K = t1.parent()
        R = PolynomialRing(K,'x')
        x = R.gen()
        R1 = LaurentSeriesRing(K,'r1')
        r1 = R1.gen()
        if(E is None):
            E = self.parent()._source._BT.find_covering(t1,t2)
            # print 'Got %s open balls.'%len(E)
        value = 0
        ii = 0
        value_exp = K(1)
        if(method == 'riemann_sum'):
            R1.set_default_prec(self.parent()._U.weight()+1)
            for e in E:
                ii += 1
                b = e[0,1]
                d = e[1,1]
                y = (b-d*t1)/(b-d*t2)
                poly = R1(y.log()) #R1(our_log(y))
                c_e = self.evaluate(e)
                new = c_e.evaluate(poly)
                value += new
                if mult:
                    value_exp  *=  K.teichmuller(y)**Integer(c_e[0].rational_reconstruction())

        elif(method == 'moments'):
            R1.set_default_prec(self.parent()._U.precision_cap())
            for e in E:
                ii += 1
                f = (x-t1)/(x-t2)
                a,b,c,d = e.list()
                y0 = f(R1([b,a])/R1([d,c])) #f( (ax+b)/(cx+d) )
                y0 = p**(-y0(0).valuation())*y0
                mu = K.teichmuller(y0(0))
                y = y0/mu-1
                poly = R1(0)
                ypow = y
                for jj in range(1,R1.default_prec()+10):
                    poly += (-1)**(jj+1)*ypow/jj
                    ypow *= y
                if(delta >= 0):
                    poly *= ((r1-t1)**delta*(r1-t2)**(self.parent()._n-delta))
                c_e = self.evaluate(e)
                new = c_e.evaluate(poly)
                value += new
                if mult:
                    value_exp  *=  K.teichmuller(((b-d*t1)/(b-d*t2)))**Integer(c_e[0].rational_reconstruction())

        else:
            print 'The available methods are either "moments" or "riemann_sum". The latter is only provided for consistency check, and should not be used in practice.'
            return False
        if mult:
            return K.teichmuller(value_exp) * value.exp()
        return value


class pAutomorphicForms(Module):
    Element = pAutomorphicFormElement
    r"""
    The module of (quaternionic) `p`-adic automorphic forms.

    EXAMPLES::

    AUTHORS:

    - Cameron Franc (2012-02-20)
    - Marc Masdeu (2012-02-20)
    """
    def __init__(self,domain,U,prec = None,t = None,R = None,overconvergent = False):
        if(R is None):
            if not isinstance(U,Integer):
                self._R = U.base_ring()
            else:
                if(prec is None):
                    prec = 100
                self._R = Qp(domain._p,prec)
        else:
            self._R = R
        #U is a CoefficientModuleSpace
        if isinstance(U,Integer):
            if t is None:
                if overconvergent:
                    t = prec-U+1
                else:
                    t = 0
            self._U = OCVn(U-2,self._R,U-1+t)
            self._Unew = Distributions(U-2,base_ring = self._R,precision_cap = U - 1 + t )
        else:
            self._U = U
        self._source = domain
        self._list = self._source.get_list() # Contains also the opposite edges
        self._prec = self._R.precision_cap()
        self._n = self._U.weight()
        self._p = self._source._p
        Module.__init__(self,base = self._R)
        self._populate_coercion_lists_()

    def prime(self):
        return self._p

    def _repr_(self):
        r"""
        This returns the representation of self as a string.

        EXAMPLES::
        """
        s = 'Space of automorphic forms on '+str(self._source)+' with values in '+str(self._U)
        return s

    def _coerce_map_from_(self, S):
        r"""
        Can coerce from other HarmonicCocycles or from pAutomorphicForms
        """
        if isinstance(S,HarmonicCocycles):
            if S.weight()-2 != self._n:
                return False
            if S._source != self._source:
                return False
            return True
        if isinstance(S,pAutomorphicForms):
            if S._n != self._n:
                return False
            if S._source != self._source:
                return False
            return True
        return False

    def _element_constructor_(self,x):
        r"""
        """
        #Code how to coherce x into the space
        #Admissible values of x?
        if isinstance(x,(HarmonicCocycleElement,pAutomorphicFormElement)):
            return pAutomorphicFormElement(self,x)

    def _an_element_(self):
        r"""
        Returns an element of the module.
        """
        return pAutomorphicFormElement(self,1)

    def lift(self,f, verbose = True):
        r"""
        Lifts the harmonic cocycle ``f`` to an
        overconvegent automorphic form, thus computing
        all the moments.
        """
        F = self.element_class(self,f)
        F.improve(verbose = verbose)
        return F

    def _make_invariant(self, F):
        r"""
        EXAMPLES::
        """
        S = self._source.get_stabilizers()
        M  = [e.rep for e in self._list]
        newF = []
        for ii in range(len(S)):
            Si = S[ii]
            x = self._U(F[ii]._val,check = False)
            if(any([v[2] for v in Si])):
                newFi = self._U(0)
                s = QQ(0)
                m = M[ii]
                for v in Si:
                    s += 1
                    newFi  +=  x.r_act_by(m.adjoint()*self._source.embed(v[0],prec = self._prec)*m) # self._source should has a embed method that, given stabilizers, returns 2x2 matrices that can act on the distributions.
                newF.apend((1/s)*newFi)
            else:
                newF.append(x)
        return newF

    def _apply_Up_operator(self,f,scale = False, fix_lowdeg_terms = True):
        r"""
        Apply the Up operator to ``f``.

        EXAMPLES::

            sage: X = BTQuotient(3,11)
            sage: M = HarmonicCocycles(X,4,30)
            sage: A = pAutomorphicForms(X,4,10, overconvergent = True)
            sage: F = A.lift(M.basis()[0], verbose = False); F
            p-adic automorphic form on Space of automorphic forms on Quotient of the Bruhat Tits tree of GL_2(QQ_3) with discriminant 11 and level 1 with values in Overconvergent coefficient module of weight n = 2 over the ring 3-adic Field with capped relative precision 10 and depth 10:
            e   |   c(e)
            0 | 3^2 + O(3^12) + O(3^32)*z + O(3^26)*z^2 + (2*3^2 + 3^3 + 2*3^5 + 3^7 + 3^8 + 2*3^9 + O(3^10))*z^3 + (2*3^5 + 2*3^6 + 2*3^7 + 3^9 + O(3^10))*z^4 + (3^2 + 3^3 + 2*3^4 + 2*3^5 + 2*3^6 + 3^7 + 2*3^8 + 3^9 + O(3^10))*z^5 + (3^2 + 2*3^3 + 3^4 + 2*3^6 + O(3^10))*z^6 + (2*3^3 + 3^4 + 2*3^5 + 2*3^6 + 2*3^7 + 3^8 + 3^9 + O(3^10))*z^7 + (3^2 + 3^3 + 2*3^6 + 3^7 + 3^8 + 3^9 + O(3^10))*z^8 + (2*3^2 + 2*3^3 + 2*3^5 + 2*3^7 + 3^8 + 2*3^9 + O(3^10))*z^9
            1 | 2*3^2 + 2*3^3 + 2*3^4 + 2*3^5 + 2*3^6 + 2*3^7 + 2*3^8 + 2*3^9 + 2*3^10 + 2*3^11 + O(3^12) + (3^2 + O(3^12))*z + (2*3^2 + 2*3^3 + 2*3^4 + 2*3^5 + 2*3^6 + 2*3^7 + 2*3^8 + 2*3^9 + 2*3^10 + 2*3^11 + O(3^12))*z^2 + (2*3^2 + 2*3^3 + 3^4 + 2*3^5 + 3^6 + 2*3^7 + 2*3^8 + O(3^10))*z^3 + (2*3^3 + 3^5 + 3^7 + 3^8 + O(3^10))*z^4 + (2*3^3 + 3^6 + 3^7 + 3^9 + O(3^10))*z^5 + (3^3 + 2*3^4 + 2*3^5 + 2*3^7 + 3^8 + 3^9 + O(3^10))*z^6 + (3^7 + 2*3^8 + 2*3^9 + O(3^10))*z^7 + (3^3 + 2*3^4 + 3^7 + O(3^10))*z^8 + (2*3^2 + 3^4 + 3^6 + 2*3^7 + 3^8 + 2*3^9 + O(3^10))*z^9
            2 | 3^2 + 2*3^3 + 2*3^6 + 3^7 + 2*3^8 + O(3^12) + (3 + 2*3^2 + 2*3^3 + 3^5 + 2*3^6 + 3^7 + 3^10 + O(3^11))*z + (2*3 + 2*3^2 + 3^4 + 2*3^5 + 2*3^6 + 2*3^8 + 3^10 + O(3^11))*z^2 + (2*3 + 3^2 + 2*3^7 + 3^9 + O(3^10))*z^3 + (3 + 2*3^2 + 2*3^4 + 3^5 + 2*3^6 + 2*3^7 + 2*3^8 + 2*3^9 + O(3^10))*z^4 + (3 + 3^2 + 3^4 + 2*3^9 + O(3^10))*z^5 + (3^3 + 2*3^5 + 3^6 + 3^8 + 2*3^9 + O(3^10))*z^6 + (3^5 + 2*3^7 + 3^9 + O(3^10))*z^7 + (2*3 + 3^3 + 3^4 + 2*3^6 + O(3^10))*z^8 + (2*3 + 2*3^3 + 2*3^4 + 2*3^6 + O(3^10))*z^9
            3 | 3^2 + 2*3^4 + 2*3^5 + 2*3^6 + 2*3^7 + 2*3^8 + 2*3^9 + 2*3^10 + 2*3^11 + O(3^12) + (3^3 + 2*3^4 + 2*3^8 + O(3^13))*z + (3 + 3^2 + 3^3 + 2*3^4 + 2*3^5 + 3^6 + 3^7 + 2*3^8 + 2*3^9 + 2*3^10 + O(3^11))*z^2 + (3^2 + 2*3^3 + 3^4 + 3^7 + 3^8 + 2*3^9 + O(3^10))*z^3 + (3 + 2*3^2 + 2*3^3 + 3^4 + 2*3^5 + 2*3^6 + 2*3^7 + 3^8 + O(3^10))*z^4 + (3 + 3^3 + 3^4 + 2*3^5 + 2*3^6 + 3^7 + 2*3^8 + 2*3^9 + O(3^10))*z^5 + (3 + 3^4 + 3^5 + 3^6 + 2*3^7 + O(3^10))*z^6 + (2*3 + 3^2 + 2*3^3 + 3^4 + 2*3^6 + 3^8 + 3^9 + O(3^10))*z^7 + (3 + 3^3 + 2*3^4 + 2*3^5 + 2*3^6 + 3^7 + 2*3^9 + O(3^10))*z^8 + (2*3^2 + 3^4 + 3^5 + 3^8 + 3^9 + O(3^10))*z^9
        """
        HeckeData = self._source._get_Up_data()
        if scale == False:
            factor = (self._p)**(self._U.weight()/2)
        else:
            factor = 1
        Tf = []
        for jj in range(len(self._list)):
            tmp = self._U(0)
            for d in HeckeData:
                gg = d[0] # acter
                u = d[1][jj] # edge_list[jj]
                r = self._p**(-(u.power)) * (u.t()*gg)
                tmp += f._value[u.label].r_act_by(r)
            tmp  *=  factor
            for ii in range(self._n+1):
                tmp[ii] = f._value[jj][ii]
            Tf.append(tmp)
        return pAutomorphicFormElement(self,Tf,quick = True)

<|MERGE_RESOLUTION|>--- conflicted
+++ resolved
@@ -25,10 +25,7 @@
 from sage.rings.infinity import Infinity
 import sage.rings.arith as arith
 import sage.modular.hecke.hecke_operator
-<<<<<<< HEAD
-=======
 from sage.modular.pollack_stevens.distributions import Distributions, Symk
->>>>>>> b4aae11f
 
 class BTMap(object):
     """
