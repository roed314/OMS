# cython: profile=True

#*****************************************************************************
#       Copyright (C) 2012 Robert Pollack <rpollack@math.bu.edu>
#
#  Distributed under the terms of the GNU General Public License (GPL)
#  as published by the Free Software Foundation; either version 2 of
#  the License, or (at your option) any later version.
#                  http://www.gnu.org/licenses/
#*****************************************************************************

from sage.structure.sage_object import SageObject
from sage.rings.integer_ring import ZZ
from sage.rings.rational_field import QQ
from sage.rings.polynomial.all import PolynomialRing
from sage.rings.power_series_ring import PowerSeriesRing
from sage.rings.finite_rings.integer_mod_ring import Zmod
from sage.rings.arith import binomial, bernoulli
from sage.modules.free_module_element import vector, zero_vector
from sage.matrix.matrix cimport Matrix
from sage.matrix.matrix_space import MatrixSpace
from sage.matrix.all import matrix
from sage.misc.prandom import random
from sage.functions.other import floor
from sage.structure.element cimport RingElement, Element
import operator
#from sage.modular.overconvergent.pollack.S0p import S0
from sage.rings.padics.padic_generic import pAdicGeneric
from sage.rings.padics.padic_capped_absolute_element cimport pAdicCappedAbsoluteElement
from sage.rings.padics.padic_capped_relative_element cimport pAdicCappedRelativeElement
from sage.rings.padics.padic_fixed_mod_element cimport pAdicFixedModElement
from sage.rings.integer cimport Integer
from sage.misc.misc import verbose, cputime

cdef extern from "zn_poly/zn_poly.h":
    pass
from sage.libs.flint.zmod_poly cimport *, zmod_poly_t
from sage.libs.flint.long_extras cimport *

from sigma0 import Sigma0

cdef long overflow = 1 << (4*sizeof(long)-1)
cdef long underflow = -overflow

include "stdsage.pxi"
include "cdefs.pxi"

def get_dist_classes(p, prec_cap, base, symk):
    r"""
    Determines the element and action classes to be used for given inputs.

    INPUT:

    - ``p``        -- prime

    - ``prec_cap`` -- The p-adic precision cap

    - ``base``     -- The base ring

    - ``symk``     -- An element of Symk

    OUTPUT:

    - Either a Dist_vector and WeightKAction_vector, or a Dist_vector_long
       and WeightKAction_vector_long

    EXAMPLES::

        sage: from sage.modular.pollack_stevens.dist import get_dist_classes
        sage: pass
    """
    if symk or p is None or base.is_field() or (isinstance(base, pAdicGeneric) and base.degree() > 1):
        return Dist_vector, WeightKAction_vector
    if 7*p**(prec_cap) < ZZ(2)**(4*sizeof(long)-1):
        return Dist_long, WeightKAction_long
    else:
        return Dist_vector, WeightKAction_vector

cdef class Dist(ModuleElement):
    r"""
        The main p-adic distribution class, implemented as per the paper
        'Overconvergent Modular Symbols and p-adic L-functions' by Pollack
        & Stevens
    """
    cpdef normalize(self):
        r"""
        Normalize so that the precision of the `i`-th moment is `n-i`,
        where `n` is the number of moments.

        OUTPUT:

        - Normalized entries of the distribution

        EXAMPLES::

            sage: from sage.modular.pollack_stevens.distributions import Distributions
            sage: D = Distributions(5, 7, 15)
            sage: D
            Space of 7-adic distributions with k=5 action and precision cap 15
            sage: v = D([1,2,3,4,5]); v
            (1 + O(7^5), 2 + O(7^4), 3 + O(7^3), 4 + O(7^2), 5 + O(7))
            sage: v.normalize()
            (1 + O(7^5), 2 + O(7^4), 3 + O(7^3), 4 + O(7^2), 5 + O(7))
        """
        raise NotImplementedError

    def scale(self,left):
        r"""
        Scales the moments of the distribution by `left`

        INPUT:

        - ``left`` -- scalar

        OUTPUT:

        - Scales the moments by `left`

        EXAMPLES::

            sage: from sage.modular.pollack_stevens.distributions import Distributions
            sage: D = Distributions(5, 7, 15)
            sage: v = D([1,2,3,4,5]); v
            (1 + O(7^5), 2 + O(7^4), 3 + O(7^3), 4 + O(7^2), 5 + O(7))
            sage: v.scale(2)
            (2 + O(7^5), 4 + O(7^4), 6 + O(7^3), 1 + 7 + O(7^2), 3 + O(7))
        """
        if isinstance(self, Dist_long) and isinstance(left, (Integer, pAdicCappedRelativeElement, pAdicCappedAbsoluteElement, pAdicFixedModElement)):
            return self._lmul_(left)
        R = left.parent()
        base = self.parent().base_ring()
        if base is R:
            return self._lmul_(left)
        elif base.has_coerce_map_from(R):
            return self._lmul_(base(left))
        else:
            from sage.categories.pushout import pushout
            new_base = pushout(base, R)
            V = self.parent().change_ring(new_base)
            scalar = new_base(left)
            return V([scalar * new_base(self.moment(i)) for i in range(self.precision_absolute())])

    def is_zero(self, p=None, M=None):
        r"""
        Returns True if all of the moments are either identically zero or zero modulo p^M

        INPUT:

        - ``p`` -- prime

        - ``M`` -- precision

        OUTPUT:

        - True/False

        EXAMPLES::

            sage: from sage.modular.pollack_stevens.distributions import Distributions
            sage: D = Distributions(5, 7, 15)
            sage: v = D([1,2,3,4,5]); v
            (1 + O(7^5), 2 + O(7^4), 3 + O(7^3), 4 + O(7^2), 5 + O(7))
            sage: v.is_zero()
            False
            sage: v = D(5*[0])
            sage: v.is_zero()
            True
        """
        n = self.precision_absolute()
        if M is None:
            return all([self.moment(a).is_zero() for a in range(n)])
        else:
            return all([self.moment(a).valuation(p) >= M for a in range(n)])

    def find_scalar(self, other, p, M = None, check=True):
        r"""
        Returns an ``alpha`` with ``other = self * alpha``, or raises a ValueError.

        It will also raise a ValueError if this distribution is zero.

        INPUT:

        - ``other`` -- another distribution

        - ``p`` -- an integral prime (only used if the parent is not a Symk)

        - ``M`` -- (default: None) an integer, the relative precision
          to which the scalar must be determined

        - ``check`` -- (default: True) boolean, whether to validate
          that ``other`` is actually a multiple of this element.

        OUTPUT:

        - A scalar ``alpha`` with ``other = self * alpha``.

        EXAMPLES::

            sage: from sage.modular.pollack_stevens.distributions import Distributions
            sage: D = Distributions(5, 7, 15)
            sage: v = D([1,2,3,4,5])
            sage: w = D([3,6,9,12,15])
            sage: v.find_scalar(w,p=7)
            3 + O(7^5)

            sage: u = D([1,4,9,16,25])
            sage: v.find_scalar(u,p=7)
            Traceback (most recent call last):
            ...
            ValueError: not a scalar multiple

        """
        i = 0
        n = self.precision_absolute()
        if n != other.precision_absolute():
            raise ValueError("other should have the same number of moments")
        verbose("n = %s"%n)
        verbose("moment 0")
        a = self.moment(i)
        verbose("a = %s"%(a))
        padic = isinstance(a.parent(), pAdicGeneric)
        if self.parent().is_symk():
            while a == 0:
                if other.moment(i) != 0:
                    raise ValueError("not a scalar multiple")
                i += 1
                verbose("moment %s"%i)
                try:
                    a = self.moment(i)
                except IndexError:
                    raise ValueError("self is zero")
            alpha = other.moment(i) / a
            if check:
                i += 1
                while i < n:
                    verbose("comparing moment %s"%i)
                    if alpha * self.moment(i) != other.moment(i):
                        raise ValueError("not a scalar multiple")
                    i += 1
        else:
            p = self.parent().prime()
            v = a.valuation(p)
            while v >= n - i:
                i += 1
                verbose("p moment %s"%i)
                try:
                    a = self.moment(i)
                except IndexError:
                    raise ValueError("self is zero")
                v = a.valuation(p)
            relprec = n - i - v
            verbose("p=%s, n-i=%s\nself.moment=%s, other.moment=%s"%(p, n-i, a, other.moment(i)),level=2)
            if padic:
                alpha = (other.moment(i) / a).add_bigoh(n-i)
            else:
                alpha = (other.moment(i) / a) % p**(n-i)
            verbose("alpha = %s"%(alpha))
            while i < n-1:
                i += 1
                verbose("comparing p moment %s"%i)
                a = self.moment(i)
                if check:
                    verbose("self.moment=%s, other.moment=%s"%(a, other.moment(i)))
                    if (padic and other.moment(i) != alpha * a) or \
                       (not padic and other.moment() % p**(n-i) != alpha * a % p**(n-i)):
                        raise ValueError("not a scalar multiple")
                v = a.valuation(p)
                if n - i - v > relprec:
                    verbose("Reseting alpha: relprec=%s, n-i=%s, v=%s"%(relprec, n-i, v))
                    relprec = n - i - v
                    if padic:
                        alpha = (other.moment(i) / a).add_bigoh(n-i)
                    else:
                        alpha = (other.moment(i) / a) % p**(n-i)
                    verbose("alpha=%s"%(alpha))
            if relprec < M:
                raise ValueError("result not determined to high enough precision")
        try:
            return self.parent().base_ring()(alpha)
        except ValueError:
            return alpha

    cpdef ModuleElement _rmul_(self, RingElement _left):
        """
        Scalar multiplication.

        EXAMPLES::

            sage: from sage.modular.pollack_stevens.distributions import Distributions
        """
        return self._lmul_(_left)

    def diagonal_valuation(self, p=None):
        """
        Returns the largest `m` so that this distribution lies in `Fil^m`.

        INPUT:

        - ``p`` -- (default: None) a positive integral prime

        OUTPUT:

        - the largest integer `m` so that `p^m` divides the `0`-th
          moment, `p^{m-1}` divides the first moment, etc.

        EXAMPLES::

            sage: from sage.modular.pollack_stevens.distributions import Distributions
            sage: D = Distributions(8, 7, 15)
            sage: v = D([7^(5-i) for i in range(1,5)])
            sage: v
            (O(7^4), O(7^3), O(7^2), O(7))
            sage: v.diagonal_valuation(7)
            4
        """
        if p is None:
            p = self.parent()._p
        n = self.precision_absolute()
        return min([n] + [a + self.moment(a).valuation(p) for a in range(n)])

    def valuation(self, p=None):
        """
        Returns the minimum valuation of any moment.

        INPUT:

        - ``p`` -- (default: None) a positive integral prime

        OUTPUT:

        - 

        .. WARNING::

            Since only finitely many moments are computed, this
            valuation may be larger than the actual valuation of this
            distribution.  Moreover, since distributions are
            normalized so that the top moment has precision 1, this valuation may be smaller than the actual valuation (for example, if the actual valuation is 2)

        EXAMPLES::

            sage: from sage.modular.pollack_stevens.distributions import Distributions
            sage: D = Distributions(8, 7, 15)
            sage: v = D([7^(5-i) for i in range(1,5)])
            sage: v
            (O(7^4), O(7^3), O(7^2), O(7))
            sage: v.valuation(7)
            1
        """
        r"""
        Returns the highest power of `p` which divides all moments of the distribution
        """
        if p is None:
            p = self.parent()._p
        n = self.precision_absolute()
        return min([self.moment(a).valuation(p) for a in range(n)])

    def specialize(self, new_base_ring=None):
        """
        Returns the image of this overconvergent distribution under
        the canonical projection from distributions of weight k to
        Sym^k.

        INPUT:

        - ``new_base_ring`` -- (default: None) a ring giving the
          desired base ring of the result.

        OUTPUT:

        - An element of Sym^k(K), where K is the specified base ring.

        EXAMPLES::

            sage: from sage.modular.pollack_stevens.distributions import Distributions
        """
        k=self.parent()._k
        if k < 0:
            raise ValueError("negative weight")
        if self.precision_absolute() < k+1:
            raise ValueError("not enough moments")
        V = self.parent().specialize(new_base_ring)
        new_base_ring = V.base_ring()
        return V([new_base_ring.coerce(self.moment(j)) for j in range(k+1)])

    def lift(self, p=None, M=None, new_base_ring=None):
        r"""
        Lifts a distribution or element of Sym^k to an overconvergent distribution.

        INPUT:

        - ``p`` -- (default: None) a positive integral prime.  If None
          then p must be available in the parent.

        - ``M`` -- (default: None) a positive integer giving the
          desired number of moments. If None, returns a distribution having one
          more moment than this one.

        - ``new_base_ring`` -- (default: None) a ring giving the desired base
          ring of the result. If None, a base ring is chosen automatically.

        OUTPUT:

        - An overconvergent distribution with `M` moments whose image
          under the specialization map is this element.

        EXAMPLES::

            sage: V = Symk(0)      
            sage: x = V(1/4)       
            sage: y = x.lift(17, 5)
            sage: y                
            (13 + 12*17 + 12*17^2 + 12*17^3 + 12*17^4 + O(17^5), O(17^4), O(17^3), O(17^2), O(17))
            sage: y.specialize().moments == x.moments 
            True
        """
        V = self.parent().lift(p, M, new_base_ring)
        k = V._k
        p = V.prime()
        M = V.precision_cap()
        R = V.base_ring()
        moments = [R.coerce(self.moment(j)) for j in range(k+1)]
        zero = R(0)
        moments.extend([zero] * (M - k - 1))
        mu = V(moments)
        #val = mu.valuation()
        #if val < 0:
        #    # This seems unnatural
        #    print "scaling by %s^%s to keep things integral"%(p, -val)
        #    mu *= p**(-val)
        return mu

    def _is_malformed(self):
        r"""
        Check that the precision of self is sensible.

        EXAMPLE::

            sage: D = sage.modular.pollack_stevens.distributions.Symk(2, base=Qp(5))
            sage: v = D([1, 2, 3])
            sage: v._is_malformed()
            False
            sage: v = D([1 + O(5), 2, 3])
            sage: v._is_malformed()
            True
        """
        n = self.precision_absolute()
        for i in range(n):
            if self.moment(i).precision_absolute() < n - i:
                return True
        return False

    def act_right(self,gamma):
        r"""
        The image of this element under the right action by a
        `2 \times 2` matrix.

        INPUT:

        - ``gamma`` -- the matrix by which to act

        OUTPUT:

        - ``self | gamma``

        .. NOTE::

            You may also just use multiplication ``self * gamma``.

        EXAMPLES::

            sage: from sage.modular.pollack_stevens.distributions import Distributions
        """
        return self.parent()._act(self, gamma)

cdef class Dist_vector(Dist):
    r"""
    A distribution is stored as a vector whose `j`-th entry is the `j`-th moment of the distribution.

    The `j`-th entry is stored modulo `p^(N-j)` where `N` is the total number of moments.
    (This is the accuracy that is maintained after acting by `\Gamma_0(p)`.)

    INPUTS:

    - ``moments`` -- the list of moments.  If ``check == False`` it
      must be a vector in the appropriate approximation module.

    - ``parent`` -- a :class:`distributions.Distributions_class` or
      :class:`distributions.Symk_class` instance

    - ``check`` -- (default: True) boolean, whether to validate input

    EXAMPLES::

        sage: from sage.modular.pollack_stevens.distributions import Distributions
    """
    def __init__(self, moments, parent, check=True):
        """
        Initialization.

        TESTS::

            sage: from sage.modular.pollack_stevens.distributions import Symk
            sage: Symk(4)(0)
            (0, 0, 0, 0, 0)
            
        """
        Dist.__init__(self, parent)
        if check:
            # case 1: input is a distribution already
            if PY_TYPE_CHECK(moments, Dist):
                pass
            # case 2: input is a vector, or something with a len
            elif hasattr(moments, '__len__'):
                M = len(moments)
                moments = parent.approx_module(M)(moments)
            # case 3: input is zero
            elif moments == 0:
                moments = parent.approx_module(parent.precision_cap())(moments)
            # case 4: everything else
            else:
                moments = parent.approx_module(1)([moments])
            # TODO: This is not quite right if the input is an inexact zero.
        self.moments = moments

    def __reduce__(self):
        r"""
        Used for pickling.

        EXAMPLE::

            sage: D = sage.modular.pollack_stevens.distributions.Symk(2)
            sage: x = D([2,3,4])
            sage: x.__reduce__()
            (<type 'sage.modular.pollack_stevens.dist.Dist_vector'>, ((2, 3, 4), Sym^2 Q^2, False))
        """
        return (self.__class__,(self.moments,self.parent(),False))

    cdef Dist_vector _new_c(self):
        r"""
        Creates an empty distribution.

        OUTPUT:

        - A distribution with no moments.  The moments are then filled
          in by the calling function.

        EXAMPLES::

            sage: from sage.modular.pollack_stevens.distributions import Distributions
        """
        cdef Dist_vector ans = PY_NEW(Dist_vector)
        ans._parent = self._parent
        return ans

    def _repr_(self):
        r"""
        String representation.

        EXAMPLES::

            sage: from sage.modular.pollack_stevens.distributions import Distributions
        """
        r"""
        Displays the moments of the distribution
        """
        self.normalize()
        if len(self.moments) == 1:
            return repr(self.moments[0])
        else:
            return repr(self.moments)

    def _rational_(self):
        """
        Convert to a rational number.

        EXAMPLES::

            sage: D = Symk(0); d = D(4/3); d
            4/3
            sage: QQ(d)
            4/3

        We get a TypeError if there is more than 1 moment::

            sage: D = Symk(1); d = D([1,2]); d
            (1, 2)
            sage: QQ(d)
            Traceback (most recent call last):
            ...
            TypeError: k must be 0
        """
        if len(self.moments) == 1:
            return QQ(self.moments[0])
        raise TypeError, "k must be 0"

    def moment(self, n):
        r"""
        Returns the `n`-th moment.

        INPUT:

        - ``n`` -- an integer or slice, to be passed on to moments.

        OUTPUT:

        - the `n`-th moment, or a list of moments in the case that `n`
          is a slice.

        EXAMPLES::

            sage: from sage.modular.pollack_stevens.distributions import Distributions, Symk
        """
        r"""
        Returns the `n`-th moment
        """
        return self.moments[n]

    cpdef ModuleElement _add_(self, ModuleElement _right):
        r"""
        Sum of two distributions.

        EXAMPLES::

            sage: from sage.modular.pollack_stevens.distributions import Distributions, Symk
        """
        cdef Dist_vector ans = self._new_c()
        cdef Dist_vector right = _right
        if len(self.moments) == len(right.moments):
            ans.moments = self.moments + right.moments
        elif len(self.moments) < len(right.moments):
            ans.moments = self.moments + right.moments[:len(self.moments)]
        else:
            ans.moments = self.moments[:len(right.moments)] + right.moments
        return ans

    cpdef ModuleElement _sub_(self, ModuleElement _right):
        r"""
        Difference of two distributions.

        EXAMPLES::

            sage: from sage.modular.pollack_stevens.distributions import Distributions, Symk
        """
        cdef Dist_vector ans = self._new_c()
        cdef Dist_vector right = _right
        if len(self.moments) == len(right.moments):
            ans.moments = self.moments - right.moments
        elif len(self.moments) < len(right.moments):
            ans.moments = self.moments - right.moments[:len(self.moments)]
        else:
            ans.moments = self.moments[:len(right.moments)] - right.moments
        return ans

    cpdef ModuleElement _lmul_(self, RingElement right):
        r"""
        Scalar product of a distribution with a ring element that coerces into the base ring.

        EXAMPLES::

            sage: from sage.modular.pollack_stevens.distributions import Distributions, Symk
        """
        cdef Dist_vector ans = self._new_c()
        ans.moments = self.moments * right
        return ans

    def precision_absolute(self):
        r"""
        Returns the precision of this distribution.

        The precision is just the number of moments stored, which is
        also k+1 in the case of Sym^k(R).  For overconvergent
        distributions, the precision is the integer `m` so that the
        sequence of moments is known modulo `Fil^m`.

        OUTPUT:

        - An integer giving the number of moments.

        EXAMPLES::

            sage: from sage.modular.pollack_stevens.distributions import Distributions, Symk
        """
        r"""
        Returns the number of moments of the distribution
        """
        return len(self.moments)

    cdef int _cmp_c_impl(left, Element right) except -2:
        r"""
        Comparison.

        EXAMPLES::

            sage: from sage.modular.pollack_stevens.distributions import Distributions, Symk
        """
        return cmp(left.moments, right.moments)

    cpdef normalize(self):
        r"""
        Normalize by reducing modulo `Fil^N`, where `N` is the number of moments.

        If the parent is Symk, then normalize has no effect.  If the
        parent is a space of distributions, then normalize reduces the
        `i`-th moment modulo `p^{N-i}`.

        OUTPUT:

        - this distribtion, after normalizing.

        .. WARNING::

            This function modifies the distribution in place as well as returning it.

        EXAMPLES::

            sage: from sage.modular.pollack_stevens.distributions import Distributions, Symk
        """
        p = self.parent()._p
        if not self.parent().is_symk(): # non-classical
            if self.valuation() < 0:
                verbose("Negative valuation!")
                verbose("%s"%(self.moments))
            #assert self.valuation() >= 0, "moments not integral in normalization"
            V = self.moments.parent()
            R = V.base_ring()
            n = self.precision_absolute()
            if isinstance(R, pAdicGeneric):
                self.moments = V([self.moment(i).add_bigoh(n-i) for i in range(n)])
            else:
                self.moments = V([self.moment(i)%(p**(n-i)) for i in range(n)])
        return self

    def reduce_precision(self, M):
        r"""
        Only hold on to `M` moments.

        INPUT:

        - ``M`` -- a positive integer less than the precision of this
          distribution.

        OUTPUT:

        - a new distribution with `M` moments equal to the first `M`
          moments of this distribution.

        EXAMPLES::

            sage: from sage.modular.pollack_stevens.distributions import Distributions, Symk
        """
        assert M<=self.precision_absolute(),"not enough moments"

        cdef Dist_vector ans = self._new_c()
        ans.moments = self.moments[:M]
        return ans

    def solve_diff_eqn(self):
        r"""
        Solves the difference equation.

        See Theorem 4.5 and Lemma 4.4 of [PS].

        OUTPUT:

        - a distribution v so that self = v | Delta, where Delta = [1, 1; 0, 1] - 1.

        EXAMPLES::

            sage: from sage.modular.pollack_stevens.distributions import Distributions, Symk
        """
        # assert self.moments[0][0]==0, "not total measure zero"
        # print "result accurate modulo p^",self.moment(0).valuation(self.p)
        #v=[0 for j in range(0,i)]+[binomial(j,i)*bernoulli(j-i) for j in range(i,M)]
        M = self.precision_absolute()
        K = self.parent().base_ring().fraction_field()
        V = self.moments.parent()
        v = [K(0) for i in range(M)]
        for m in range(1,M):
            scalar = K(self.moment(m) / m) # division can take us out of the base ring.
            for j in range(m-1,M):
                v[j] += binomial(j,m-1) * bernoulli(j-m+1) * scalar
        cdef Dist_vector ans = self._new_c()
        ans.moments = V(v)
        return ans

    #def lift(self):
    #    r"""
    #    Increases the number of moments by `1`.
    #    """
    #    n = len(self.moments)
    #    if n >= self.parent()._prec_cap:
    #        raise ValueError("Cannot lift above precision cap")
    #    cdef Dist_vector ans = self._new_c()
    #    ans.moments = self.parent().approx_module(n+1)(list(self.moments) + [0])
    #    return ans

cdef class Dist_long(Dist):
    r"""
    A class for distributions implemented using a C array of longs.

    INPUT:

    - ``moments`` -- the list of moments.  If ``check == False`` it
      must be a vector in the appropriate approximation module.

    - ``parent`` -- a :class:`distributions.Distributions_class` or
      :class:`distributions.Symk_class` instance

    - ``check`` -- (default: True) boolean, whether to validate input

    EXAMPLES::

        sage: from sage.modular.pollack_stevens.distributions import Distributions, Symk
    """
    def __init__(self, moments, parent, check=True):
        """
        Initialization.

        TESTS::

            sage: from sage.modular.pollack_stevens.distributions import Distributions, Symk
        """
        Dist.__init__(self, parent)
        p = parent._p
        cdef int i
        if check:
            
            # case 1: input is a distribution already
            if PY_TYPE_CHECK(moments, Dist):
                M = len(moments)
            # case 2: input is a vector, or something with a len
            elif hasattr(moments, '__len__'):
                M = len(moments)
                moments = parent.approx_module(M)(moments)
            # case 3: input is zero
            elif moments == 0:
                M = parent.precision_cap()
                moments = [0] * M
            else:
                M = 1
                moments = [moments]
            if M > 100 or 7*p**M > ZZ(2)**(4*sizeof(long) - 1): # 6 is so that we don't overflow on gathers
                raise ValueError("moments too long")
        else:
            M = len(moments)
            
        for i in range(len(moments)):
            # TODO: shouldn't be doing the conversion to ZZ when check=False?
            self.moments[i] = ZZ(moments[i])
        self.prec = M
        self.prime_pow = <PowComputer_long?>parent.prime_pow
        #gather = 2**(4*sizeof(long)-1) // p**len(moments)
        #if gather >= len(moments):
        #    gather = 0
        #self._gather = gather

    cdef Dist_long _new_c(self):
        r"""
        

        OUTPUT:

        - 

        EXAMPLES::

            sage: from sage.modular.pollack_stevens.distributions import Distributions, Symk
        """
        cdef Dist_long ans = PY_NEW(Dist_long)
        ans._parent = self._parent
        ans.prime_pow = self.prime_pow
        return ans

    def _repr_(self):
        r"""
        

        OUTPUT:

        - 

        EXAMPLES::

            sage: from sage.modular.pollack_stevens.distributions import Distributions, Symk
        """
        self.normalize()
        if self.prec == 1:
            return repr(self.moments[0])
        else:
            return "(" + ", ".join([repr(self.moments[i]) for i in range(self.prec)]) + ")"

    cdef int quasi_normalize(self) except -1:
        r"""
        

        OUTPUT:

        - 

        EXAMPLES::

            sage: from sage.modular.pollack_stevens.distributions import Distributions, Symk
        """
        cdef int i
        for i in range(self.prec):
            if self.moments[i] > overflow:
                self.moments[i] = self.moments[i] % self.prime_pow.small_powers[self.prec-i]
            elif self.moments[i] < underflow:
                self.moments[i] = self.moments[i] % self.prime_pow.small_powers[self.prec-i]
                self.moments[i] += self.prime_pow.small_powers[self.prec-i]

    cpdef normalize(self):
        r"""
        

        OUTPUT:

        - 

        EXAMPLES::

            sage: from sage.modular.pollack_stevens.distributions import Distributions, Symk
        """
        cdef int i
        for i in range(self.prec):
            if self.moments[i] < 0:
                self.moments[i] = self.moments[i] % self.prime_pow.small_powers[self.prec-i]
                self.moments[i] += self.prime_pow.small_powers[self.prec-i]
            elif self.moments[i] >= self.prime_pow.small_powers[self.prec-i]:
                self.moments[i] = self.moments[i] % self.prime_pow.small_powers[self.prec-i]
        return self

    def moment(self, _n):
        r"""
        

        INPUT:

        - ``_n`` -- an integer or slice giving an index into the
          moments.

        OUTPUT:

        - 

        EXAMPLES::

            sage: from sage.modular.pollack_stevens.distributions import Distributions, Symk
        """
        if isinstance(_n, slice):
            a, b, c = _n.indices(self.prec)
            return [self.moment(i) for i in range(a, b, c)]
        cdef int n = _n
        if n < 0:
            n += self.prec
        if n < 0 or n >= self.prec:
            raise IndexError("list index out of range")
        return self.moments[n]

    cpdef ModuleElement _add_(self, ModuleElement _right):
        r"""
        

        EXAMPLES::

            sage: from sage.modular.pollack_stevens.distributions import Distributions, Symk
        """
        cdef Dist_long ans = self._new_c()
        cdef Dist_long right = _right
        ans.prec = self.prec if self.prec < right.prec else right.prec
        cdef int i
        # The following COULD overflow, but it would require 2^32
        # additions (on a 64-bit machine), since we restrict p^k to be
        # less than 2^31/7.
        for i in range(ans.prec):
            ans.moments[i] = self.moments[i] + right.moments[i]
        return ans

    cpdef ModuleElement _sub_(self, ModuleElement _right):
        r"""
        

        EXAMPLES::

            sage: from sage.modular.pollack_stevens.distributions import Distributions, Symk
        """
        cdef Dist_long ans = self._new_c()
        cdef Dist_long right = _right
        ans.prec = self.prec if self.prec < right.prec else right.prec
        cdef int i
        # The following COULD overflow, but it would require 2^32
        # additions (on a 64-bit machine), since we restrict p^k to be
        # less than 2^31/7.
        for i in range(ans.prec):
            ans.moments[i] = self.moments[i] - right.moments[i]
        return ans

    cpdef ModuleElement _lmul_(self, RingElement _right):
        r"""
        

        EXAMPLES::

            sage: from sage.modular.pollack_stevens.distributions import Distributions, Symk
        """
        cdef Dist_long ans = self._new_c()
        ans.prec = self.prec
        self.quasi_normalize()
        cdef long scalar, absprec
        cdef Integer iright
        cdef pAdicCappedAbsoluteElement pcaright
        cdef pAdicCappedRelativeElement pcrright
        cdef pAdicFixedModElement pfmright
        if PY_TYPE_CHECK(_right, Integer):
            iright = <Integer>_right
            if mpz_fits_slong_p(iright.value):
                scalar = mpz_get_si(iright.value) % self.prime_pow.small_powers[self.prec]
            else:
                scalar = mpz_fdiv_ui(iright.value, self.prime_pow.small_powers[self.prec])
        elif PY_TYPE_CHECK(_right, pAdicCappedAbsoluteElement):
            pcaright = <pAdicCappedAbsoluteElement>_right
            if pcaright.absprec <= self.prec:
                scalar = mpz_get_si(pcaright.value)
            else:
                scalar = mpz_fdiv_ui(pcaright.value, self.prime_pow.small_powers[self.prec])
        elif PY_TYPE_CHECK(_right, pAdicCappedRelativeElement):
            pcrright = <pAdicCappedRelativeElement>_right
            absprec = pcrright.ordp + pcrright.relprec
            if pcrright.ordp < 0:
                raise NotImplementedError
            if absprec <= self.prec:
                scalar = mpz_get_si(pcrright.unit) * self.prime_pow.small_powers[pcrright.ordp]
            else:
                scalar = mpz_fdiv_ui(pcrright.unit, self.prime_pow.small_powers[self.prec - pcrright.ordp]) * self.prime_pow.small_powers[pcrright.ordp]
        elif PY_TYPE_CHECK(_right, pAdicFixedModElement):
            pfmright = <pAdicFixedModElement>_right
            scalar = mpz_get_si(pfmright.value)
        cdef int i
        for i in range(self.prec):
            ans.moments[i] = self.moments[i] * scalar
        ans.quasi_normalize()
        return ans

    def precision_absolute(self):
        r"""
        

        OUTPUT:

        - 

        EXAMPLES::

            sage: from sage.modular.pollack_stevens.distributions import Distributions, Symk
        """
        return self.prec

    cdef int _cmp_c_impl(left, Element _right) except -2:
        r"""
        

        EXAMPLES::

            sage: from sage.modular.pollack_stevens.distributions import Distributions, Symk
        """
        cdef int i
        cdef Dist_long right = _right
        for i in range(left.prec):
            if left.moments[i] < right.moments[i]:
                return -1
            if left.moments[i] > right.moments[i]:
                return 1
        return 0

    def reduce_precision(self, M):
        r"""
        

        INPUT:

        - ``M`` -- a positive integer less than the precision of this
          distribution.

        OUTPUT:

        - 

        EXAMPLES::

            sage: from sage.modular.pollack_stevens.distributions import Distributions, Symk
        """
        if M > self.prec: raise ValueError("not enough moments")
        if M < 0: raise ValueError("precision must be non-negative")
        cdef Dist_long ans = self._new_c()
        ans.prec = M
        cdef int i
        for i in range(ans.prec):
            ans.moments[i] = self.moments[i]
        return ans

    def solve_diff_eqn(self):
        r"""
        

        OUTPUT:

        - 

        EXAMPLES::

            sage: from sage.modular.pollack_stevens.distributions import Distributions, Symk
        """
        raise NotImplementedError

    #def lift(self):
    #    if self.prec >= self.parent()._prec_cap:
    #        raise ValueError("Cannot lift above precision cap")
    #    cdef Dist_long ans = self._new_c()
    #    ans.prec = self.prec + 1
    #    cdef int i
    #    for i in range(self.prec):
    #        ans.moments[i] = self.moments[i]
    #    return ans
 
    def __reduce__(self):
        r"""
        Used in pickling.

        EXAMPLE::

            sage: D = Distributions(0, 5, 10)
            sage: D([1,2,3,4]).__reduce__()
            (<type 'sage.modular.pollack_stevens.dist.Dist_long'>, ([1, 2, 3, 4], Space of 5-adic distributions with k=0 action and precision cap 10, False))
        """
        return (self.__class__,([self.moments[i] for i in xrange(self.prec)], self.parent(), False))

cdef class WeightKAction(Action):
    r"""
    

    INPUT:

    - ``Dk`` -- a space of distributions

    - ``character`` -- data specifying a Dirichlet character to apply
      to the top right corner, and a power of the determinant by which
      to scale.  See the documentation of
      :class:`sage.modular.pollack_stevens.distributions.Distributions_factory`
      for more details.

    - ``tuplegen`` -- a callable object that turns matrices into 4-tuples.

    - ``on_left`` -- whether this action should be on the left.

    - ``padic`` -- if True, define an action of Sigma_0(p)

    OUTPUT:

    - 

    EXAMPLES::

        sage: from sage.modular.pollack_stevens.distributions import Distributions, Symk
    """
    def __init__(self, Dk, character, tuplegen, on_left, padic = False):
        r"""
        Initialization.

        TESTS::

            sage: from sage.modular.pollack_stevens.distributions import Distributions, Symk
        """
        self._k = Dk._k
        if self._k < 0: raise ValueError("k must not be negative")
        self._tuplegen = tuplegen
        if isinstance(character, tuple):
            if len(character) != 2:
                raise ValueError("character must have length 2")
            if character[0] is None and character[1] is None:
                self._character = None
                self._Np = Dk._p
            else:
                chr = character[0]
                dettwist = character[1]
                if chr is None:
                    self._character = lambda a, b, c, d: (a*d - b*c)**dettwist

                elif dettwist is None:
                    self._character = lambda a, b, c, d: chr(a)
                else:
                    self._character = lambda a, b, c, d: chr(a) * (a*d - b*c)**dettwist

                if chr is None:
                    self._Np = Dk._p
                else:
                    self._Np = Dk._p * chr.conductor()
        else:
            self._character = character
            self._Np = Dk._p # need to get conductor somehow in the case character = lambda g: ...
        self._p = Dk._p
        self._symk = Dk.is_symk()
        self._actmat = {}
        self._maxprecs = {}
        if not padic:
            Action.__init__(self, Sigma0(self._p), Dk, on_left, operator.mul)
        else:
            Action.__init__(self, Sigma0(self._p, base_ring = Dk.base_ring()), Dk, on_left, operator.mul)

    def clear_cache(self):
        r"""
        

        EXAMPLES::

            sage: from sage.modular.pollack_stevens.distributions import Distributions, Symk
        """
        self._actmat = {}
        self._maxprecs = {}

    cpdef acting_matrix(self, g, M):
        r"""
        

        INPUT:

        - ``g`` -- an instance of
          :class:`sage.matrices.matrix_integer_2x2.Matrix_integer_2x2`
          or of :class:`sage.matrix.matrix_generic_dense.Matrix_generic_dense`

        - ``M`` -- a positive integer giving the precision at which
          ``g`` should act.

        OUTPUT:

        - An `M \times M` matrix so that the action of `g` on a
          distribution with `M` moments is given by a vector-matrix
          multiplication.

        .. NOTE::

            This function caches its results.  To clear the cache use
            :meth:`clear_cache`.

        EXAMPLES::

            sage: from sage.modular.pollack_stevens.distributions import Distributions, Symk
        """
        g = g.matrix()
        if not self._maxprecs.has_key(g):
            A = self._compute_acting_matrix(g, M)
            self._actmat[g] = {M:A}
            self._maxprecs[g] = M
            return A
        else:
            mats = self._actmat[g]
            if mats.has_key(M):
                return mats[M]
            maxprec = self._maxprecs[g]
            if M < maxprec:
                A = mats[maxprec][:M,:M] # submatrix; might want to reduce precisions
                mats[M] = A
                return A
            if M < 2*maxprec:
                maxprec = 2*maxprec
            else:
                maxprec = M
            self._maxprecs[g] = maxprec
            mats[maxprec] = self._compute_acting_matrix(g, maxprec) # could lift from current maxprec
            if M == maxprec:
                return mats[maxprec]
            A = mats[maxprec][:M,:M] # submatrix; might want to reduce precisions
            mats[M] = A
            return A

    cpdef _check_mat(self, a, b, c, d):
        r"""
        

        INPUT:

        - ``a``, ``b``, ``c``, ``d`` -- integers, playing the role of
          the corresponding entries of the `2 \times 2` matrix that is
          acting.

        EXAMPLES::

            sage: from sage.modular.pollack_stevens.distributions import Distributions, Symk
        """
        if a*d == b*c:
            raise ValueError("zero determinant")
        if not self._symk:
            if self._p.divides(a):
                raise ValueError("p divides a")
            if not self._Np.divides(c):
                raise ValueError("Np does not divide c")

    cpdef _compute_acting_matrix(self, g, M):
        r"""
        

        INPUT:

        - ``g`` -- an instance of
          :class:`sage.matrices.matrix_integer_2x2.Matrix_integer_2x2`

        - ``M`` -- a positive integer giving the precision at which
          ``g`` should act.

        OUTPUT:

        - 

        EXAMPLES::

            sage: from sage.modular.pollack_stevens.distributions import Distributions, Symk
        """
        """
        Forms a large M x M matrix say G such that if v is the vector of
        moments of a distribution mu, then v*G is the vector of moments of
        mu|[a,b;c,d]
        """
        raise NotImplementedError

cdef class WeightKAction_vector(WeightKAction):
    cpdef _compute_acting_matrix(self, g, M):
        r"""
        

        INPUT:

        - ``g`` -- an instance of
          :class:`sage.matrices.matrix_integer_2x2.Matrix_integer_2x2`
          or :class:`sage.matrix.matrix_generic_dense.Matrix_generic_dense`

        - ``M`` -- a positive integer giving the precision at which
          ``g`` should act.

        OUTPUT:

        - 

        EXAMPLES::

            sage: from sage.modular.pollack_stevens.distributions import Distributions, Symk
        """
        #tim = verbose("Starting")
        a, b, c, d = self._tuplegen(g)
        if g.parent().base_ring().is_exact():
            self._check_mat(a, b, c, d)
        k = self._k
        if g.parent().base_ring().is_exact():
            if self._symk:
                base_ring = QQ
            else:
                base_ring = Zmod(self._p**M)
        else:
            base_ring = self.underlying_set().base_ring()

        R = PowerSeriesRing(base_ring, 'y', default_prec = M)
        y = R.gen()
        #tim = verbose("Checked, made R",tim)
        # special case for small precision, large weight
        scale = (b+d*y)/(a+c*y)
        t = (a+c*y)**k # will already have precision M
        if self._character is not None:
            t *= self._character(a, b, c, d)
        cdef Matrix B = matrix(base_ring,M,M)
        cdef long row, col
        #tim = verbose("Made matrix",tim)
        for col in range(M):
            for row in range(M):
                B.set_unsafe(row, col, t[row])
            t *= scale
        #verbose("Finished loop",tim)
        # the changering here is annoying, but otherwise we have to change ring each time we multiply
        return B.change_ring(self.codomain().base_ring())

    cpdef _call_(self, _v, g):
        r"""
        

        INPUT:

        - ``_v`` -- a :class:`Dist_vector` instance, the distribution
          on which to act.

        - ``g`` -- a
          :class:`sage.matrix.matrix_integer_2x2.Matrix_integer_2x2`
          instance, the `2 \times 2` matrix that is acting.

        OUTPUT:

        - 

        EXAMPLES::

            sage: from sage.modular.pollack_stevens.distributions import Distributions, Symk
        """
        # if g is a matrix it needs to be immutable
        # hashing on arithmetic_subgroup_elements is by str
        if self.is_left():
            _v,g = g,_v
        cdef Dist_vector v = <Dist_vector?>_v
        cdef Dist_vector ans = v._new_c()
<<<<<<< HEAD
        #try:
        #    g.set_immutable()
        #except AttributeError:
        #    pass
=======
        try:
            g.set_immutable()
        except AttributeError:
            pass

>>>>>>> 80d466dc
        ans.moments = v.moments * self.acting_matrix(g, len(v.moments))
        return ans

cdef inline long mymod(long a, unsigned long pM):
    """
    Returns the remainder ``a % pM``.

    INPUT:

    - ``a`` -- a long

    - ``pM`` -- an unsigned long

    OUPUT:

    - ``a % pM`` as a positive integer.
    """
    a = a % pM
    if a < 0:
        a += pM
    return a

cdef class SimpleMat(SageObject):
    r"""
    A simple class emulating a square matrix that holds its values as
    a C array of longs.

    INPUT:

    - ``M`` -- a positive integer, the dimension of the matrix

    EXAMPLES::

        sage: from sage.modular.pollack_stevens.distributions import Distributions, Symk
    """
    def __cinit__(self, unsigned long M):
        r"""
        Memory initialization.

        TESTS::

            sage: from sage.modular.pollack_stevens.distributions import Distributions, Symk
        """
        self._inited = False
        self.M = M
        self._mat = <long*>sage_malloc(M*M*sizeof(long))
        if self._mat == NULL:
            raise MemoryError
        self._inited = True

    def __getitem__(self, i):
        r"""
        

        INPUT:

        - ``i`` -- a tuple containing two slices, each from `0` to `M'` for some `M' < M`

        OUTPUT:

        - A new SimpleMat of size `M'` with the top left `M' \times
          M'` block of values copied over.

        EXAMPLES::

            sage: from sage.modular.pollack_stevens.distributions import Distributions, Symk
        """
        cdef Py_ssize_t r, c, Mnew, Morig = self.M
        cdef SimpleMat ans
        if PyTuple_Check(i) and PyTuple_Size(i) == 2:
            a, b = i
            if PySlice_Check(a) and PySlice_Check(b):
                r0, r1, rs = a.indices(Morig)
                c0, c1, cs = b.indices(Morig)
                if r0 != 0 or c0 != 0 or rs != 1 or cs != 1: raise NotImplementedError
                Mr = r1
                Mc = c1
                if Mr != Mc: raise ValueError("result not square")
                Mnew = Mr
                if Mnew > Morig: raise IndexError("index out of range")
                ans = SimpleMat(Mnew)
                for r in range(Mnew):
                    for c in range(Mnew):
                        ans._mat[Mnew*c + r] = self._mat[Morig*c + r]
                return ans
        raise NotImplementedError

    def __dealloc__(self):
        r"""
        Deallocation.

        TESTS::

            sage: from sage.modular.pollack_stevens.distributions import Distributions, Symk
        """
        sage_free(self._mat)

cdef class WeightKAction_long(WeightKAction):
    cpdef _compute_acting_matrix(self, g, _M):
        r"""
        

        INPUT:

        - ``g`` -- an instance of
          :class:`sage.matrices.matrix_integer_2x2.Matrix_integer_2x2`

        - ``_M`` -- a positive integer giving the precision at which
          ``g`` should act.

        OUTPUT:

        - A :class:`SimpleMat` that gives the action of ``g`` at
          precision ``_M`` in the sense that the moments of the result
          are obtained from the moments of the input by a
          vector-matrix multiplication.

        EXAMPLES::

            sage: from sage.modular.pollack_stevens.distributions import Distributions, Symk
        """
        _a, _b, _c, _d = self._tuplegen(g)
        if self._character is not None: raise NotImplementedError
        self._check_mat(_a, _b, _c, _d)
        cdef long k = self._k
        cdef Py_ssize_t row, col, M = _M
        cdef zmod_poly_t t, scale, xM, bdy
        cdef unsigned long pM = self._p**M
        cdef long a, b, c, d
        a = mymod(_a, pM)
        b = mymod(_b, pM)
        c = mymod(_c, pM)
        d = mymod(_d, pM)
        cdef double pMinv = pM
        pMinv = 1.0 / pMinv
        zmod_poly_init2_precomp(t, pM, pMinv, M)
        zmod_poly_init2_precomp(scale, pM, pMinv, M)
        zmod_poly_init2_precomp(xM, pM, pMinv, M+1)
        zmod_poly_init2_precomp(bdy, pM, pMinv, 2)
        zmod_poly_set_coeff_ui(xM, M, 1)
        zmod_poly_set_coeff_ui(t, 0, a)
        zmod_poly_set_coeff_ui(t, 1, c)
        zmod_poly_newton_invert(scale, t, M)
        zmod_poly_set_coeff_ui(bdy, 0, b)
        zmod_poly_set_coeff_ui(bdy, 1, d)
        zmod_poly_mul_trunc_n(scale, scale, bdy, M) # scale = (b+dy)/(a+cy)
        zmod_poly_powmod(t, t, k, xM) # t = (a+cy)^k
        cdef SimpleMat B = SimpleMat(M)
        for col in range(M):
            for row in range(M):
                B._mat[M*col + row] = zmod_poly_get_coeff_ui(t, row)
            if col < M - 1:
                zmod_poly_mul_trunc_n(t, t, scale, M)
        return B

    cpdef _call_(self, _v, g):
        r"""
        Application of the action.

        INPUT:

        - ``_v`` -- a :class:`Dist_long` instance, the distribution on
          which to act.

        - ``g`` -- a
          :class:`sage.matrix.matrix_integer_2x2.Matrix_integer_2x2`
          instance, the `2 \times 2` matrix that is acting.

        OUTPUT:

        - The image of ``_v`` under the action of ``g``.

        EXAMPLES::

            sage: from sage.modular.pollack_stevens.distributions import Distributions, Symk
        """
        if self.is_left():
            _v,g = g,_v

        cdef Dist_long v = <Dist_long?>_v
        cdef Dist_long ans = v._new_c()
        cdef long M = v.prec
        cdef long pM = self._p**M
        cdef SimpleMat B
        B = <SimpleMat>self.acting_matrix(g, M)
        cdef long row, col, entry = 0
        for col in range(M):
            ans.moments[col] = 0
            for row in range(M):
                ans.moments[col] += mymod(B._mat[entry] * v.moments[row], pM)
                entry += 1
        ans.prec = M
        return ans

cdef class iScale(Action):
    r"""
    

    INPUT:

    - 

    OUTPUT:

    - 

    EXAMPLES::

        sage: from sage.modular.pollack_stevens.distributions import Distributions, Symk
    """
    def __init__(self, Dk, ring, on_left):
        """
        Initialization.

        TESTS::

            sage: from sage.modular.pollack_stevens.distributions import Distributions, Symk
        """
        Action.__init__(self, ring, Dk, on_left, operator.mul)

    cpdef _call_(self, a, b):
        """
        Application of the action.

        INPUT:

        - ``a``, ``b`` -- a :class:`Dist` or scalar, in either order.

        EXAMPLES::

            sage: from sage.modular.pollack_stevens.distributions import Distributions, Symk
            sage: pass # XXX FIX THIS
        """
        if self.is_left():
            a,b = b,a

        if PY_TYPE_CHECK(a, Dist):
            return (<Dist>a)._lmul_(b)
        else:
            return (<Dist?>b)._lmul_(a)<|MERGE_RESOLUTION|>--- conflicted
+++ resolved
@@ -1403,18 +1403,10 @@
             _v,g = g,_v
         cdef Dist_vector v = <Dist_vector?>_v
         cdef Dist_vector ans = v._new_c()
-<<<<<<< HEAD
         #try:
         #    g.set_immutable()
         #except AttributeError:
         #    pass
-=======
-        try:
-            g.set_immutable()
-        except AttributeError:
-            pass
-
->>>>>>> 80d466dc
         ans.moments = v.moments * self.acting_matrix(g, len(v.moments))
         return ans
 
