--- conflicted
+++ resolved
@@ -1594,20 +1594,12 @@
             _v,g = g,_v
         cdef Dist_vector v = <Dist_vector?>_v
         cdef Dist_vector ans = v._new_c()
-<<<<<<< HEAD
-        try:
-            g.set_immutable()
-        except AttributeError:
-            pass
-        ans._moments = v._moments * self.acting_matrix(g, len(v._moments))
-        ans.ordp = v.ordp
-=======
         #try:
         #    g.set_immutable()
         #except AttributeError:
         #    pass
-        ans.moments = v.moments * self.acting_matrix(g, len(v.moments))
->>>>>>> 1f10e213
+        ans.moments = v.moments * self.acting_matrix(g, len(v._moments))
+        ans.ordp = v.ordp
         return ans
 
 cdef inline long mymod(long a, unsigned long pM):
