#*****************************************************************************
#       Copyright (C) 2012 Robert Pollack <rpollack@math.bu.edu>
#
#  Distributed under the terms of the GNU General Public License (GPL)
#  as published by the Free Software Foundation; either version 2 of
#  the License, or (at your option) any later version.
#                  http://www.gnu.org/licenses/
#*****************************************************************************

from sage.structure.sage_object import SageObject
from sage.rings.integer_ring import ZZ
from sage.rings.rational_field import QQ
from sage.rings.polynomial.all import PolynomialRing
from sage.rings.power_series_ring import PowerSeriesRing
from sage.rings.finite_rings.integer_mod_ring import Zmod
from sage.rings.arith import binomial, bernoulli
from sage.modules.free_module_element import vector, zero_vector
from sage.matrix.matrix cimport Matrix
from sage.matrix.matrix_space import MatrixSpace
from sage.matrix.all import matrix
from sage.misc.prandom import random
from sage.functions.other import floor
from sage.structure.element cimport RingElement, Element
import operator
#from sage.modular.overconvergent.pollack.S0p import S0
from sage.rings.padics.padic_generic import pAdicGeneric
from sage.rings.padics.padic_capped_absolute_element cimport pAdicCappedAbsoluteElement
from sage.rings.padics.padic_capped_relative_element cimport pAdicCappedRelativeElement
from sage.rings.padics.padic_fixed_mod_element cimport pAdicFixedModElement
from sage.rings.integer cimport Integer
from sage.misc.misc import verbose, cputime

cdef extern from "zn_poly/zn_poly.h":
    pass
from sage.libs.flint.zmod_poly cimport *, zmod_poly_t
from sage.libs.flint.long_extras cimport *

from fund_domain import M2ZSpace,M2Z
cdef long overflow = 1 << (4*sizeof(long)-1)
cdef long underflow = -overflow
cdef long maxordp = (1L << (sizeof(long) * 8 - 2)) - 1

include "stdsage.pxi"
include "cdefs.pxi"

def get_dist_classes(p, prec_cap, base, symk):
    r"""
    Determines the element and action classes to be used for given inputs.

    INPUT:

    - ``p``        -- prime

    - ``prec_cap`` -- The p-adic precision cap

    - ``base``     -- The base ring

    - ``symk``     -- An element of Symk

    OUTPUT:

    - Either a Dist_vector and WeightKAction_vector, or a Dist_vector_long
       and WeightKAction_vector_long

    EXAMPLES::

        sage: from sage.modular.pollack_stevens.dist import get_dist_classes
        sage: pass
    """
    if symk or p is None or base.is_field() or (isinstance(base, pAdicGeneric) and base.degree() > 1):
        return Dist_vector, WeightKAction_vector
    if 7*p**(prec_cap) < ZZ(2)**(4*sizeof(long)-1):
        return Dist_long, WeightKAction_long
    else:
        return Dist_vector, WeightKAction_vector

cdef class Dist(ModuleElement):
    r"""
        The main p-adic distribution class, implemented as per the paper
        'Overconvergent Modular Symbols and p-adic L-functions' by Pollack
        & Stevens
    """
    def moment(self, n):
        r"""
        Returns the `n`-th moment.

        INPUT:

        - ``n`` -- an integer or slice, to be passed on to moments.

        OUTPUT:

        - the `n`-th moment, or a list of moments in the case that `n`
          is a slice.

        EXAMPLES::

            sage: from sage.modular.pollack_stevens.distributions import Distributions, Symk
        """
        r"""
        Returns the `n`-th moment
        """
        return self.parent().prime()**(self.ordp) * self._unscaled_moment(n)

    cpdef normalize(self):
        r"""
        Normalize so that the precision of the `i`-th moment is `n-i`,
        where `n` is the number of moments.

        OUTPUT:

        - Normalized entries of the distribution

        EXAMPLES::

            sage: from sage.modular.pollack_stevens.distributions import Distributions
            sage: D = Distributions(5, 7, 15)
            sage: D
            Space of 7-adic distributions with k=5 action and precision cap 15
            sage: v = D([1,2,3,4,5]); v
            (1 + O(7^5), 2 + O(7^4), 3 + O(7^3), 4 + O(7^2), 5 + O(7))
            sage: v.normalize()
            (1 + O(7^5), 2 + O(7^4), 3 + O(7^3), 4 + O(7^2), 5 + O(7))
        """
        raise NotImplementedError

    def scale(self,left):
        r"""
        Scales the moments of the distribution by `left`

        INPUT:

        - ``left`` -- scalar

        OUTPUT:

        - Scales the moments by `left`

        EXAMPLES::

            sage: from sage.modular.pollack_stevens.distributions import Distributions
            sage: D = Distributions(5, 7, 15)
            sage: v = D([1,2,3,4,5]); v
            (1 + O(7^5), 2 + O(7^4), 3 + O(7^3), 4 + O(7^2), 5 + O(7))
            sage: v.scale(2)
            (2 + O(7^5), 4 + O(7^4), 6 + O(7^3), 1 + 7 + O(7^2), 3 + O(7))
        """
        if isinstance(self, Dist_long) and isinstance(left, (Integer, pAdicCappedRelativeElement, pAdicCappedAbsoluteElement, pAdicFixedModElement)):
            return self._lmul_(left)
        R = left.parent()
        base = self.parent().base_ring()
        if base is R:
            return self._lmul_(left)
        elif base.has_coerce_map_from(R):
            return self._lmul_(base(left))
        else:
            from sage.categories.pushout import pushout
            new_base = pushout(base, R)
            V = self.parent().change_ring(new_base)
            scalar = new_base(left)
            return V([scalar * new_base(self.moment(i)) for i in range(self.precision_absolute())])

    def is_zero(self, p=None, M=None):
        r"""
        Returns True if all of the moments are either identically zero
        or zero modulo p^M.

        Note that some moments are not known to precision M, in which
        case they are only checked to be equal to zero modulo the
        precision to which they are defined.

        INPUT:

        - ``p`` -- prime

        - ``M`` -- precision

        OUTPUT:

        - True/False

        EXAMPLES::

            sage: from sage.modular.pollack_stevens.distributions import Distributions
            sage: D = Distributions(5, 7, 15)
            sage: v = D([1,2,3,4,5]); v
            (1 + O(7^5), 2 + O(7^4), 3 + O(7^3), 4 + O(7^2), 5 + O(7))
            sage: v.is_zero()
            False
            sage: v = D(5*[0])
            sage: v.is_zero()
            True
        """
        n = self.precision_relative()
        aprec = self.precision_absolute()
        if M is None:
            return all([self.moment(a).is_zero(aprec-a) for a in range(n)])
        else:
            return all([self.moment(a).is_zero(min(M, aprec-a)) for a in range(n)])

    def find_scalar(self, other, p, M = None, check=True):
        r"""
        Returns an ``alpha`` with ``other = self * alpha``, or raises a ValueError.

        It will also raise a ValueError if this distribution is zero.

        INPUT:

        - ``other`` -- another distribution

        - ``p`` -- an integral prime (only used if the parent is not a Symk)

        - ``M`` -- (default: None) an integer, the relative precision
          to which the scalar must be determined

        - ``check`` -- (default: True) boolean, whether to validate
          that ``other`` is actually a multiple of this element.

        OUTPUT:

        - A scalar ``alpha`` with ``other = self * alpha``.

        EXAMPLES::

            sage: from sage.modular.pollack_stevens.distributions import Distributions
            sage: D = Distributions(5, 7, 15)
            sage: v = D([1,2,3,4,5])
            sage: w = D([3,6,9,12,15])
            sage: v.find_scalar(w,p=7)
            3 + O(7^5)

            sage: u = D([1,4,9,16,25])
            sage: v.find_scalar(u,p=7)
            Traceback (most recent call last):
            ...
            ValueError: not a scalar multiple

        """
        i = 0
        n = self.precision_relative()
        if n != other.precision_relative():
            raise ValueError("other should have the same number of moments")
        verbose("n = %s"%n)
        verbose("moment 0")
        a = self.moment(i)
        verbose("a = %s"%(a))
        padic = isinstance(a.parent(), pAdicGeneric)
        if self.parent().is_symk():
            while a == 0:
                if other.moment(i) != 0:
                    raise ValueError("not a scalar multiple")
                i += 1
                verbose("moment %s"%i)
                try:
                    a = self.moment(i)
                except IndexError:
                    raise ValueError("self is zero")
            alpha = other.moment(i) / a
            if check:
                i += 1
                while i < n:
                    verbose("comparing moment %s"%i)
                    if alpha * self.moment(i) != other.moment(i):
                        raise ValueError("not a scalar multiple")
                    i += 1
        else:
            p = self.parent().prime()
            v = a.valuation(p)
            while v >= n - i:
                i += 1
                verbose("p moment %s"%i)
                try:
                    a = self.moment(i)
                except IndexError:
                    raise ValueError("self is zero")
                v = a.valuation(p)
            relprec = n - i - v
            verbose("p=%s, n-i=%s\nself.moment=%s, other.moment=%s"%(p, n-i, a, other.moment(i)),level=2)
            if padic:
                alpha = (other.moment(i) / a).add_bigoh(n-i)
            else:
                alpha = (other.moment(i) / a) % p**(n-i)
            verbose("alpha = %s"%(alpha))
            while i < n-1:
                i += 1
                verbose("comparing p moment %s"%i)
                a = self.moment(i)
                if check:
                    verbose("self.moment=%s, other.moment=%s"%(a, other.moment(i)))
                    if (padic and other.moment(i) != alpha * a) or \
                       (not padic and other.moment() % p**(n-i) != alpha * a % p**(n-i)):
                        raise ValueError("not a scalar multiple")
                v = a.valuation(p)
                if n - i - v > relprec:
                    verbose("Reseting alpha: relprec=%s, n-i=%s, v=%s"%(relprec, n-i, v))
                    relprec = n - i - v
                    if padic:
                        alpha = (other.moment(i) / a).add_bigoh(n-i)
                    else:
                        alpha = (other.moment(i) / a) % p**(n-i)
                    verbose("alpha=%s"%(alpha))
            if relprec < M:
                raise ValueError("result not determined to high enough precision")
        try:
            return self.parent().base_ring()(alpha)
        except ValueError:
            return alpha

    cpdef ModuleElement _rmul_(self, RingElement _left):
        """
        Scalar multiplication.

        EXAMPLES::

            sage: from sage.modular.pollack_stevens.distributions import Distributions
        """
        return self._lmul_(_left)

    cdef int _cmp_c_impl(_left, Element _right) except -2:
        r"""
        Comparison.

        EXAMPLES::

            sage: from sage.modular.pollack_stevens.distributions import Distributions, Symk
        """
        cdef Dist left = _left
        cdef Dist right = _right
        left.normalize()
        right.normalize()
        cdef long rprec = min(left._relprec(), right._relprec())
        lmoments = left._moments
        rmoments = right._moments
        cdef long i
        p = left.parent().prime()
        if left.ordp > right.ordp:
            shift = p ** (left.ordp - right.ordp)
            for i in range(rprec):
                c = cmp(shift * left._unscaled_moment(i), right._unscaled_moment(i))
                if c: return c
        elif left.ordp < right.ordp:
            shift = p ** (right.ordp - left.ordp)
            for i in range(rprec):
                c = cmp(left._unscaled_moment(i), shift * right._unscaled_moment(i))
                if c: return c
        else:
            for i in range(rprec):
                c = cmp(left._unscaled_moment(i), right._unscaled_moment(i))
                if c: return c
        return 0

    def diagonal_valuation(self, p=None):
        """
        Returns the largest `m` so that this distribution lies in `Fil^m`.

        INPUT:

        - ``p`` -- (default: None) a positive integral prime

        OUTPUT:

        - the largest integer `m` so that `p^m` divides the `0`-th
          moment, `p^{m-1}` divides the first moment, etc.

        EXAMPLES::

            sage: from sage.modular.pollack_stevens.distributions import Distributions
            sage: D = Distributions(8, 7, 15)
            sage: v = D([7^(5-i) for i in range(1,5)])
            sage: v
            (O(7^4), O(7^3), O(7^2), O(7))
            sage: v.diagonal_valuation(7)
            4
        """
        if p is None:
            p = self.parent()._p
        n = self.precision_absolute()
        return min([n] + [a + self.moment(a).valuation(p) for a in range(n)])

    def valuation(self, p=None):
        """
        Returns the minimum valuation of any moment.

        INPUT:

        - ``p`` -- (default: None) a positive integral prime

        OUTPUT:

        - 

        .. WARNING::

            Since only finitely many moments are computed, this
            valuation may be larger than the actual valuation of this
            distribution.  Moreover, since distributions are
            normalized so that the top moment has precision 1, this valuation may be smaller than the actual valuation (for example, if the actual valuation is 2)

        EXAMPLES::

            sage: from sage.modular.pollack_stevens.distributions import Distributions
            sage: D = Distributions(8, 7, 15)
            sage: v = D([7^(5-i) for i in range(1,5)])
            sage: v
            (O(7^4), O(7^3), O(7^2), O(7))
            sage: v.valuation(7)
            1
        """
        r"""
        Returns the highest power of `p` which divides all moments of the distribution
        """
        if p is None:
            p = self.parent()._p
        n = self.precision_absolute()
        return min([self.moment(a).valuation(p) for a in range(n)])

    def specialize(self, new_base_ring=None):
        """
        Returns the image of this overconvergent distribution under
        the canonical projection from distributions of weight k to
        Sym^k.

        INPUT:

        - ``new_base_ring`` -- (default: None) a ring giving the
          desired base ring of the result.

        OUTPUT:

        - An element of Sym^k(K), where K is the specified base ring.

        EXAMPLES::

            sage: from sage.modular.pollack_stevens.distributions import Distributions
        """
        k=self.parent()._k
        if k < 0:
            raise ValueError("negative weight")
        if self.precision_absolute() < k+1:
            raise ValueError("not enough moments")
        V = self.parent().specialize(new_base_ring)
        new_base_ring = V.base_ring()
        return V([new_base_ring.coerce(self.moment(j)) for j in range(k+1)])

    def lift(self, p=None, M=None, new_base_ring=None):
        r"""
        Lifts a distribution or element of Sym^k to an overconvergent distribution.

        INPUT:

        - ``p`` -- (default: None) a positive integral prime.  If None
          then p must be available in the parent.

        - ``M`` -- (default: None) a positive integer giving the
          desired number of moments. If None, returns a distribution having one
          more moment than this one.

        - ``new_base_ring`` -- (default: None) a ring giving the desired base
          ring of the result. If None, a base ring is chosen automatically.

        OUTPUT:

        - An overconvergent distribution with `M` moments whose image
          under the specialization map is this element.

        EXAMPLES::

            sage: V = Symk(0)      
            sage: x = V(1/4)       
            sage: y = x.lift(17, 5)
            sage: y                
            (13 + 12*17 + 12*17^2 + 12*17^3 + 12*17^4 + O(17^5), O(17^4), O(17^3), O(17^2), O(17))
            sage: y.specialize()._moments == x._moments 
            True
        """
        V = self.parent().lift(p, M, new_base_ring)
        k = V._k
        p = V.prime()
        M = V.precision_cap()
        R = V.base_ring()
        moments = [R.coerce(self.moment(j)) for j in range(k+1)]
        zero = R(0)
        moments.extend([zero] * (M - k - 1))
        mu = V(moments)
        #val = mu.valuation()
        #if val < 0:
        #    # This seems unnatural
        #    print "scaling by %s^%s to keep things integral"%(p, -val)
        #    mu *= p**(-val)
        return mu

    def _is_malformed(self):
        r"""
        Check that the precision of self is sensible.

        EXAMPLE::

            sage: D = sage.modular.pollack_stevens.distributions.Symk(2, base=Qp(5))
            sage: v = D([1, 2, 3])
            sage: v._is_malformed()
            False
            sage: v = D([1 + O(5), 2, 3])
            sage: v._is_malformed()
            True
        """
        n = self.precision_absolute()
        for i in range(n):
            if self.moment(i).precision_absolute() < n - i:
                return True
        return False

    def act_right(self,gamma):
        r"""
        The image of this element under the right action by a
        `2 \times 2` matrix.

        INPUT:

        - ``gamma`` -- the matrix by which to act

        OUTPUT:

        - ``self | gamma``

        .. NOTE::

            You may also just use multiplication ``self * gamma``.

        EXAMPLES::

            sage: from sage.modular.pollack_stevens.distributions import Distributions
        """
        return self.parent()._act(self, gamma)

cdef class Dist_vector(Dist):
    r"""
    A distribution is stored as a vector whose `j`-th entry is the `j`-th moment of the distribution.

    The `j`-th entry is stored modulo `p^(N-j)` where `N` is the total number of moments.
    (This is the accuracy that is maintained after acting by `\Gamma_0(p)`.)

    INPUTS:

    - ``moments`` -- the list of moments.  If ``check == False`` it
      must be a vector in the appropriate approximation module.

    - ``parent`` -- a :class:`distributions.Distributions_class` or
      :class:`distributions.Symk_class` instance

    - ``check`` -- (default: True) boolean, whether to validate input

    EXAMPLES::

        sage: from sage.modular.pollack_stevens.distributions import Distributions
    """
    def __init__(self, moments, parent, ordp=0, check=True):
        """
        Initialization.

        TESTS::

            sage: from sage.modular.pollack_stevens.distributions import Symk
            sage: Symk(4)(0)
            (0, 0, 0, 0, 0)
            
        """
        Dist.__init__(self, parent)
        if check:
            # case 1: input is a distribution already
            if PY_TYPE_CHECK(moments, Dist):
                pass
            # case 2: input is a vector, or something with a len
            elif hasattr(moments, '__len__'):
                M = len(moments)
                moments = parent.approx_module(M)(moments)
            # case 3: input is zero
            elif moments == 0:
                moments = parent.approx_module(parent.precision_cap())(moments)
            # case 4: everything else
            else:
                moments = parent.approx_module(1)([moments])
            # TODO: This is not quite right if the input is an inexact zero.
        self._moments = moments
        self.ordp = ordp

    def __reduce__(self):
        r"""
        Used for pickling.

        EXAMPLE::

            sage: D = sage.modular.pollack_stevens.distributions.Symk(2)
            sage: x = D([2,3,4])
            sage: x.__reduce__()
            (<type 'sage.modular.pollack_stevens.dist.Dist_vector'>, ((2, 3, 4), Sym^2 Q^2, False))
        """
        return (self.__class__,(self._moments,self.parent(),False))

    cdef Dist_vector _new_c(self):
        r"""
        Creates an empty distribution.

        Note that you MUST fill in the ordp attribute on the resulting distribution.

        OUTPUT:

        - A distribution with no moments.  The moments are then filled
          in by the calling function.

        EXAMPLES::

            sage: from sage.modular.pollack_stevens.distributions import Distributions
        """
        cdef Dist_vector ans = PY_NEW(Dist_vector)
        ans._parent = self._parent
        return ans

    def _repr_(self):
        r"""
        String representation.

        EXAMPLES::

            sage: from sage.modular.pollack_stevens.distributions import Distributions
        """
        r"""
        Displays the moments of the distribution
        """
        self.normalize()
        valstr = ""
        if self.ordp == 1:
            valstr = "%s * "%(self.parent().prime())
        elif self.ordp != 0:
            valstr = "%s^%s * "%(self.parent().prime(), self.ordp)
        if len(self._moments) == 1:
            return valstr + repr(self._moments[0])
        else:
            return valstr + repr(self._moments)

    def _rational_(self):
        """
        Convert to a rational number.

        EXAMPLES::

            sage: D = Symk(0); d = D(4/3); d
            4/3
            sage: QQ(d)
            4/3

        We get a TypeError if there is more than 1 moment::

            sage: D = Symk(1); d = D([1,2]); d
            (1, 2)
            sage: QQ(d)
            Traceback (most recent call last):
            ...
            TypeError: k must be 0
        """
        if len(self._moments) == 1:
            return QQ(self.moment(0))
        raise TypeError, "k must be 0"

    cdef _unscaled_moment(self, long n):
        r"""
        Returns the `n`-th moment, unscaled by the overall power of p stored in self.ordp.
        """
        return self._moments[n]

    cdef Dist_vector _addsub(self, Dist_vector right, bint negate):
        r"""
        Common code for the sum and the difference of two distributions
        """
        cdef Dist_vector ans = self._new_c()
        cdef long aprec = min(self.ordp + len(self._moments), right.ordp + len(right._moments))
        ans.ordp = min(self.ordp, right.ordp)
        cdef long rprec = aprec - ans.ordp
        # In the case of symk, rprec will always be k
        V = ans.parent().approx_module(rprec)
        R = V.base_ring()
        smoments = self._moments
        rmoments = right._moments
        # we truncate if the moments are too long; extend by zero if too short
        if smoments.parent() is not V:
            smoments = V(smoments.list(copy=False)[:rprec] + [R(0)] * (rprec - len(smoments)) if rprec > len(smoments) else [])
        if rmoments.parent() is not V:
            rmoments = V(rmoments.list(copy=False)[:rprec] + [R(0)] * (rprec - len(rmoments)) if rprec > len(rmoments) else [])
        # We multiply by the relative power of p
        if self.ordp > right.ordp:
            smoments *= self.parent().prime()**(self.ordp - right.ordp)
        elif self.ordp < right.ordp:
            rmoments *= self.parent().prime()**(right.ordp - self.ordp)
        if negate:
            rmoments = -rmoments
        ans._moments = smoments + rmoments
        return ans

    cpdef ModuleElement _add_(self, ModuleElement _right):
        r"""
        Sum of two distributions.

        EXAMPLES::

            sage: from sage.modular.pollack_stevens.distributions import Distributions, Symk
        """
        return self._addsub(<Dist_vector>_right, False)

    cpdef ModuleElement _sub_(self, ModuleElement _right):
        r"""
        Difference of two distributions.

        EXAMPLES::

            sage: from sage.modular.pollack_stevens.distributions import Distributions, Symk
        """
        return self._addsub(<Dist_vector>_right, True)

    cpdef ModuleElement _lmul_(self, RingElement right):
        r"""
        Scalar product of a distribution with a ring element that coerces into the base ring.

        EXAMPLES::

            sage: from sage.modular.pollack_stevens.distributions import Distributions, Symk
        """
        cdef Dist_vector ans = self._new_c()
        if right.is_zero():
            if self.parent().is_symk():
                ans._moments = self._moments * right
                ans.ordp = self.ordp
            else:
                ans._moments = self.parent().approx_module(0)([])
                if right.is_exact_zero():
                    ans.ordp = maxordp
                else:
                    ans.ordp = self.ordp + right.valuation()
        else:
            v, u = right.val_unit(self.parent().prime())
            ans._moments = self._moments * u
            ans.ordp = self.ordp + v
            # if the relative precision of u is less than that of self, ans may not be normalized.
        return ans

    def precision_relative(self):
        r"""
        The relative precision of this distribution.

        The precision is just the number of moments stored, which is
        also k+1 in the case of Sym^k(R).  For overconvergent
        distributions, the precision is the integer `m` so that the
        sequence of moments is known modulo `Fil^m`.

        OUTPUT:

        - An integer giving the number of moments.
        """
        return Integer(len(self._moments))

    def precision_absolute(self):
        r"""
        Returns the absolute precision of this distribution.

        The absolute precision is the sum of the relative precision
        (number of moments) and the valuation.

        EXAMPLES::

            sage: from sage.modular.pollack_stevens.distributions import Distributions, Symk
        """
        return Integer(len(self._moments) + self.ordp)

    cpdef normalize(self):
        r"""
        Normalize by reducing modulo `Fil^N`, where `N` is the number of moments.

        If the parent is Symk, then normalize has no effect.  If the
        parent is a space of distributions, then normalize reduces the
        `i`-th moment modulo `p^{N-i}`.

        OUTPUT:

        - this distribtion, after normalizing.

        .. WARNING::

            This function modifies the distribution in place as well as returning it.

        EXAMPLES::

            sage: from sage.modular.pollack_stevens.distributions import Distributions, Symk
        """
        if not self.parent().is_symk(): # non-classical
            V = self._moments.parent()
            R = V.base_ring()
            n = self.precision_absolute()
            if isinstance(R, pAdicGeneric):
                self._moments = V([self.moment(i).add_bigoh(n-i) for i in range(n)])
            else:
                p = self.parent()._p
                self._moments = V([self.moment(i)%(p**(n-i)) for i in range(n)])
        return self

    def reduce_precision(self, M):
        r"""
        Only hold on to `M` moments.

        INPUT:

        - ``M`` -- a positive integer less than the precision of this
          distribution.

        OUTPUT:

        - a new distribution with `M` moments equal to the first `M`
          moments of this distribution.

        EXAMPLES::

            sage: from sage.modular.pollack_stevens.distributions import Distributions, Symk
        """
        assert M<=self.precision_relative(),"not enough moments"

        cdef Dist_vector ans = self._new_c()
        ans._moments = self._moments[:M]
        ans.ordp = self.ordp
        return ans

    def solve_diff_eqn(self):
        r"""
        Solves the difference equation.

        See Theorem 4.5 and Lemma 4.4 of [PS].

        OUTPUT:

        - a distribution v so that self = v | Delta, where Delta = [1, 1; 0, 1] - 1.

        EXAMPLES::

            sage: from sage.modular.pollack_stevens.distributions import Distributions, Symk
        """
        # assert self._moments[0][0]==0, "not total measure zero"
        # print "result accurate modulo p^",self.moment(0).valuation(self.p)
        #v=[0 for j in range(0,i)]+[binomial(j,i)*bernoulli(j-i) for j in range(i,M)]
        M = self.precision_relative()
        R = self.parent().base_ring()
        K = R.fraction_field()
        V = self._moments.parent()
        v = [K(0) for i in range(M)]
        bern = [bernoulli(i) for i in range(0,M,2)]
        minhalf = ~K(-2)
        for m in range(1,M):
            scalar = K(self.moment(m) / m)
            # bernoulli(1) = -1/2; the only nonzero odd bernoulli number
            v[m] += m * half * scalar 
            for j in range(m-1,M,2):
                v[j] += binomial(j,m-1) * bern[(j-m+1)//2] * scalar
        p = self.parent().prime()
        cdef Dist_vector ans = self._new_c()
        ans.ordp = min(a.valuation(p) for a in v)
        scalar = K(p) ** (-ans.ordp)
        ans._moments = V([R(a * scalar) for a in v])
        return ans

    #def lift(self):
    #    r"""
    #    Increases the number of moments by `1`.
    #    """
    #    n = len(self._moments)
    #    if n >= self.parent()._prec_cap:
    #        raise ValueError("Cannot lift above precision cap")
    #    cdef Dist_vector ans = self._new_c()
    #    R = self.parent().base_ring()
    #    ## Need to increse the precision of individual moments if they're p-adic
    #    ans._moments = self.parent().approx_module(n+1)(list(self._moments) + [R(0)])
    #    ans.ordp = self.ordp
    #    return ans

cdef class Dist_long(Dist):
    r"""
    A class for distributions implemented using a C array of longs.

    INPUT:

    - ``moments`` -- the list of moments.  If ``check == False`` it
      must be a vector in the appropriate approximation module.

    - ``parent`` -- a :class:`distributions.Distributions_class` or
      :class:`distributions.Symk_class` instance

    - ``check`` -- (default: True) boolean, whether to validate input

    EXAMPLES::

        sage: from sage.modular.pollack_stevens.distributions import Distributions, Symk
    """
    def __init__(self, moments, parent, ordp = 0, check = True):
        """
        Initialization.

        TESTS::

            sage: from sage.modular.pollack_stevens.distributions import Distributions, Symk
        """
        Dist.__init__(self, parent)
        p = parent._p
        cdef int i
        if check:
            
            # case 1: input is a distribution already
            if PY_TYPE_CHECK(moments, Dist):
                M = len(moments)
                moments = [ZZ(moments.moment(i)) for i in range(M)]
            # case 2: input is a vector, or something with a len
            elif hasattr(moments, '__len__'):
                M = len(moments)
                moments = [ZZ(a) for a in parent.approx_module(M)(moments)]
            # case 3: input is zero
            elif moments == 0:
                M = parent.precision_cap()
                moments = [ZZ(0)] * M
            else:
                M = 1
                moments = [ZZ(moments)]
            if M > 100 or 7*p**M > ZZ(2)**(4*sizeof(long) - 1): # 6 is so that we don't overflow on gathers
                raise ValueError("moments too long")
        else:
            M = len(moments)
            
        for i in range(len(moments)):
            self._moments[i] = moments[i]
        self.relprec = M
        self.prime_pow = <PowComputer_long?>parent.prime_pow
        #gather = 2**(4*sizeof(long)-1) // p**len(moments)
        #if gather >= len(moments):
        #    gather = 0
        #self._gather = gather

    cdef Dist_long _new_c(self):
        r"""
        

        OUTPUT:

        - 

        EXAMPLES::

            sage: from sage.modular.pollack_stevens.distributions import Distributions, Symk
        """
        cdef Dist_long ans = PY_NEW(Dist_long)
        ans._parent = self._parent
        ans.prime_pow = self.prime_pow
        return ans

    def _repr_(self):
        r"""
        

        OUTPUT:

        - 

        EXAMPLES::

            sage: from sage.modular.pollack_stevens.distributions import Distributions, Symk
        """
        self.normalize()
        valstr = ""
        if self.ordp == 1:
            valstr = "%s * "%(self.parent().prime())
        elif self.ordp != 0:
            valstr = "%s^%s * "%(self.parent().prime(), self.ordp)
        if self.relprec == 1:
            return valstr + repr(self._moments[0])
        else:
            return valstr + "(" + ", ".join([repr(self._moments[i]) for i in range(self.relprec)]) + ")"

    cdef int quasi_normalize(self) except -1:
        r"""
        

        OUTPUT:

        - 

        EXAMPLES::

            sage: from sage.modular.pollack_stevens.distributions import Distributions, Symk
        """
        cdef int i
        for i in range(self.relprec):
            if self._moments[i] > overflow:
                self._moments[i] = self._moments[i] % self.prime_pow.small_powers[self.relprec-i]
            elif self._moments[i] < underflow:
                self._moments[i] = self._moments[i] % self.prime_pow.small_powers[self.relprec-i]
                self._moments[i] += self.prime_pow.small_powers[self.relprec-i]

    cpdef normalize(self):
        r"""
        

        OUTPUT:

        - 

        EXAMPLES::

            sage: from sage.modular.pollack_stevens.distributions import Distributions, Symk
        """
        cdef int i
        for i in range(self.relprec):
            if self._moments[i] < 0:
                self._moments[i] = self._moments[i] % self.prime_pow.small_powers[self.relprec-i]
                self._moments[i] += self.prime_pow.small_powers[self.relprec-i]
            elif self._moments[i] >= self.prime_pow.small_powers[self.relprec-i]:
                self._moments[i] = self._moments[i] % self.prime_pow.small_powers[self.relprec-i]
        return self

    cdef _unscaled_moment(self, long _n):
        r"""
        

        INPUT:

        - ``_n`` -- an integer or slice giving an index into the
          moments.

        OUTPUT:

        - 

        EXAMPLES::

            sage: from sage.modular.pollack_stevens.distributions import Distributions, Symk
        """
        if isinstance(_n, slice):
            a, b, c = _n.indices(self.relprec)
            return [self.moment(i) for i in range(a, b, c)]
        cdef int n = _n
        if n < 0:
            n += self.relprec
        if n < 0 or n >= self.relprec:
            raise IndexError("list index out of range")
        return self._moments[n]

    cdef Dist_long _addsub(self, Dist_long right, bint negate):
        r"""
        Common code for the sum and the difference of two distributions
        """
        cdef Dist_long ans = self._new_c()
        cdef long aprec = min(self.ordp + self.relprec, right.ordp + right.relprec)
        ans.ordp = min(self.ordp, right.ordp)
        ans.relprec = aprec - ans.ordp
        # In the case of symk, rprec will always be k
        cdef int i, n
        cdef long diff, cutoff
        # The following COULD overflow, but it would require 2^32
        # additions (on a 64-bit machine), since we restrict p^k to be
        # less than 2^31/7.
        if self.ordp == right.ordp:
            n = min(self.relprec, right.relprec)
            for i in range(n):
                ans._moments[i] = self._moments[i] - right._moments[i] if negate else self._moments[i] + right._moments[i]
            if self.relprec < ans.relprec:
                for i in range(n, ans.relprec):
                    ans._moments[i] = -right._moments[i] if negate else right._moments[i]
            elif ans.relprec < self.relprec:
                for i in range(n, ans.relprec):
                    ans._moments[i] = self._moments[i]
        elif self.ordp < right.ordp:
            diff = right.ordp - self.ordp
            n = min(right.relprec, ans.relprec - diff)
            for i in range(n):
                ans._moments[i] = self.prime_pow.small_powers[diff] * (right._moments[i] % self.prime_pow.small_powers[ans.relprec - diff - i])
                ans._moments[i] = self._moments[i] - ans._moments[i] if negate else self._moments[i] + ans._moments[i]
            if n < ans.relprec:
                for i in range(n, ans.relprec):
                    ans._moments[i] = self._moments[i]
        else: # self.ordp > right.ordp
            diff = self.ordp - right.ordp
            n = min(self.relprec, ans.relprec - diff)
            for i in range(n):
                ans._moments[i] = self.prime_pow.small_powers[diff] * (self._moments[i] % self.prime_pow.small_powers[ans.relprec - diff - i])
                ans._moments[i] += -right._moments[i] if negate else right._moments[i]
            if n < ans.relprec:
                for i in range(n, ans.relprec):
                    ans._moments[i] = -right._moments[i] if negate else right._moments[i]
        return ans

    cpdef ModuleElement _add_(self, ModuleElement right):
        r"""
        

        EXAMPLES::

            sage: from sage.modular.pollack_stevens.distributions import Distributions, Symk
        """
        return self._addsub(self, <Dist_long?> right, False)

    cpdef ModuleElement _sub_(self, ModuleElement right):
        r"""
        

        EXAMPLES::

            sage: from sage.modular.pollack_stevens.distributions import Distributions, Symk
        """
        return self._addsub(self, <Dist_long?> right, True)

    cpdef ModuleElement _lmul_(self, RingElement _right):
        r"""
        

        EXAMPLES::

            sage: from sage.modular.pollack_stevens.distributions import Distributions, Symk
        """
        cdef Dist_long ans = self._new_c()
        ans.relprec = self.relprec
        self.quasi_normalize()
        cdef long scalar, absprec, ordp
        cdef Integer iright, unit, ppow, p = self.prime_pow.prime
        cdef Rational qright, qunit
        cdef pAdicCappedAbsoluteElement pcaright
        cdef pAdicCappedRelativeElement pcrright
        cdef pAdicFixedModElement pfmright
        if PY_TYPE_CHECK(_right, Integer):
            iright = <Integer>_right
            if mpz_sgn(iright.value) == 0:
                ans.ordp = maxordp
                ans.relprec = 0
                return ans
            unit = PY_NEW(Integer)
            ordp = mpz_remove(unit.value, iright.value, p.value)
            if mpz_fits_slong_p(unit.value):
                scalar = mpz_get_si(iright.value) % self.prime_pow.small_powers[self.relprec]
            else:
                scalar = mpz_fdiv_ui(iright.value, self.prime_pow.small_powers[self.relprec])
        elif PY_TYPE_CHECK(_right, Rational):
            qright = <Rational>_right
            if mpq_sgn(qright.value) == 0:
                ans.ordp = maxordp
                ans.relprec = 0
                return ans
            qunit = PY_NEW(Rational)
            ordp = mpz_remove(mpq_numref(qunit.value), mpq_numref(qright.value), p.value)
            if ordp == 0:
                ordp = -mpz_remove(mpq_denref(qunit.value), mpq_denref(qright.value), p.value)
            else:
                mpz_set(mpq_denref(qunit.value), mpq_denref(qright.value))
            ppow = PY_NEW(Integer)
            mpz_set_ui(ppow.value, self.prime_pow.small_powers[self.relprec])
            # We reuse the pointers inside qunit, since we're going to discard it.
            mpz_invert(mpq_denref(qunit.value), mpq_denref(qunit.value), ppow.value)
            mpz_mul(mpq_numref(qunit.value), mpq_numref(qunit.value), mpq_denref(qunit.value))
            scalar = mpz_fdiv_ui(mpq_numref(qunit.value), self.prime_pow.small_powers[self.relprec])
            # qunit should not be used now (it's unnormalized)
        elif PY_TYPE_CHECK(_right, pAdicCappedAbsoluteElement):
            pcaright = <pAdicCappedAbsoluteElement>_right
            unit = PY_NEW(Integer)
            ordp = mpz_remove(unit.value, pcaright.value, p.value)
            if pcaright.absprec - ordp <= self.relprec:
                ans.relprec = pcaright.absprec - ordp
                scalar = mpz_get_si(unit.value)
            else:
                scalar = mpz_fdiv_ui(unit.value, self.prime_pow.small_powers[self.relprec])
        elif PY_TYPE_CHECK(_right, pAdicCappedRelativeElement):
            pcrright = <pAdicCappedRelativeElement>_right
            ordp = pcrright.ordp
            if pcrright.relprec <= self.relprec:
                ans.relprec = pcrright.relprec
                scalar = mpz_get_si(pcrright.unit)
            else:
                scalar = mpz_fdiv_ui(pcrright.unit, self.prime_pow.small_powers[self.relprec])
        elif PY_TYPE_CHECK(_right, pAdicFixedModElement):
            pfmright = <pAdicFixedModElement>_right
            scalar = mpz_get_si(pfmright.value)
            ordp = 0
        cdef int i
        for i in range(self.relprec):
            ans._moments[i] = self._moments[i] * scalar
        ans.ordp = self.ordp + ordp
        ans.quasi_normalize()
        return ans

    def precision_relative(self):
        return Integer(self.relprec)

    def precision_absolute(self):
        r"""
        

        OUTPUT:

        - 

        EXAMPLES::

            sage: from sage.modular.pollack_stevens.distributions import Distributions, Symk
        """
        return Integer(self.relprec + self.ordp)

    def reduce_precision(self, M):
        r"""
        

        INPUT:

        - ``M`` -- a positive integer less than the precision of this
          distribution.

        OUTPUT:

        - 

        EXAMPLES::

            sage: from sage.modular.pollack_stevens.distributions import Distributions, Symk
        """
        if M > self.relprec: raise ValueError("not enough moments")
        if M < 0: raise ValueError("precision must be non-negative")
        cdef Dist_long ans = self._new_c()
        ans.relprec = M
        cdef int i
        for i in range(ans.relprec):
            ans._moments[i] = self._moments[i]
        ans.ordp = self.ordp
        return ans

    def solve_diff_eqn(self):
        r"""
        

        OUTPUT:

        - 

        EXAMPLES::

            sage: from sage.modular.pollack_stevens.distributions import Distributions, Symk
        """
        raise NotImplementedError

    #def lift(self):
    #    if self.relprec >= self.parent()._prec_cap:
    #        raise ValueError("Cannot lift above precision cap")
    #    cdef Dist_long ans = self._new_c()
    #    ans.relprec = self.relprec + 1
    #    cdef int i
    #    for i in range(self.relprec):
    #        ans._moments[i] = self._moments[i]
    #    ans._moments[self.relprec] = 0
    #    ans.ordp = self.ordp
    #    return ans
 
    def __reduce__(self):
        r"""
        Used in pickling.

        EXAMPLE::

            sage: D = Distributions(0, 5, 10)
            sage: D([1,2,3,4]).__reduce__()
            (<type 'sage.modular.pollack_stevens.dist.Dist_long'>, ([1, 2, 3, 4], Space of 5-adic distributions with k=0 action and precision cap 10, False))
        """
        return (self.__class__,([self._moments[i] for i in xrange(self.relprec)], self.parent(), self.ordp, False))

cdef class WeightKAction(Action):
    r"""
    

    INPUT:

    - ``Dk`` -- a space of distributions

    - ``character`` -- data specifying a Dirichlet character to apply
      to the top right corner, and a power of the determinant by which
      to scale.  See the documentation of
      :class:`sage.modular.pollack_stevens.distributions.Distributions_factory`
      for more details.

    - ``tuplegen`` -- a callable object that turns matrices into 4-tuples.

    - ``on_left`` -- whether this action should be on the left.

    - ``padic`` -- if True, define an action of Sigma_0(p)

    OUTPUT:

    - 

    EXAMPLES::

        sage: from sage.modular.pollack_stevens.distributions import Distributions, Symk
    """
    def __init__(self, Dk, character, tuplegen, on_left, padic = False):
        r"""
        Initialization.

        TESTS::

            sage: from sage.modular.pollack_stevens.distributions import Distributions, Symk
        """
        self._k = Dk._k
        if self._k < 0: raise ValueError("k must not be negative")
        self._tuplegen = tuplegen
        if isinstance(character, tuple):
            if len(character) != 2:
                raise ValueError("character must have length 2")
            if character[0] is None and character[1] is None:
                self._character = None
                self._Np = Dk._p
            else:
                chr = character[0]
                dettwist = character[1]
                if chr is None:
                    self._character = lambda a, b, c, d: (a*d - b*c)**dettwist

                elif dettwist is None:
                    self._character = lambda a, b, c, d: chr(a)
                else:
                    self._character = lambda a, b, c, d: chr(a) * (a*d - b*c)**dettwist

                if chr is None:
                    self._Np = Dk._p
                else:
                    self._Np = Dk._p * chr.conductor()
        else:
            self._character = character
            self._Np = Dk._p # need to get conductor somehow in the case character = lambda g: ...
        self._p = Dk._p
        self._symk = Dk.is_symk()
        self._actmat = {}
        self._maxprecs = {}
        if not padic:
            Action.__init__(self, M2ZSpace, Dk, on_left, operator.mul)
        else:
            Action.__init__(self, MatrixSpace(Dk.base_ring(),2,2), Dk, on_left, operator.mul)

    def clear_cache(self):
        r"""
        

        EXAMPLES::

            sage: from sage.modular.pollack_stevens.distributions import Distributions, Symk
        """
        self._actmat = {}
        self._maxprecs = {}

    cpdef acting_matrix(self, g, M):
        r"""
        

        INPUT:

        - ``g`` -- an instance of
          :class:`sage.matrices.matrix_integer_2x2.Matrix_integer_2x2`
          or of :class:`sage.matrix.matrix_generic_dense.Matrix_generic_dense`

        - ``M`` -- a positive integer giving the precision at which
          ``g`` should act.

        OUTPUT:

        - An `M \times M` matrix so that the action of `g` on a
          distribution with `M` moments is given by a vector-matrix
          multiplication.

        .. NOTE::

            This function caches its results.  To clear the cache use
            :meth:`clear_cache`.

        EXAMPLES::

            sage: from sage.modular.pollack_stevens.distributions import Distributions, Symk
        """
        if not self._maxprecs.has_key(g):
            A = self._compute_acting_matrix(g, M)
            self._actmat[g] = {M:A}
            self._maxprecs[g] = M
            return A
        else:
            mats = self._actmat[g]
            if mats.has_key(M):
                return mats[M]
            maxprec = self._maxprecs[g]
            if M < maxprec:
                A = mats[maxprec][:M,:M] # submatrix; might want to reduce precisions
                mats[M] = A
                return A
            if M < 2*maxprec:
                maxprec = 2*maxprec
            else:
                maxprec = M
            self._maxprecs[g] = maxprec
            mats[maxprec] = self._compute_acting_matrix(g, maxprec) # could lift from current maxprec
            if M == maxprec:
                return mats[maxprec]
            A = mats[maxprec][:M,:M] # submatrix; might want to reduce precisions
            mats[M] = A
            return A

    cpdef _check_mat(self, a, b, c, d):
        r"""
        

        INPUT:

        - ``a``, ``b``, ``c``, ``d`` -- integers, playing the role of
          the corresponding entries of the `2 \times 2` matrix that is
          acting.

        EXAMPLES::

            sage: from sage.modular.pollack_stevens.distributions import Distributions, Symk
        """
        if a*d == b*c:
            raise ValueError("zero determinant")
        if not self._symk:
            if self._p.divides(a):
                raise ValueError("p divides a")
            if not self._Np.divides(c):
                raise ValueError("Np does not divide c")

    cpdef _compute_acting_matrix(self, g, M):
        r"""
        

        INPUT:

        - ``g`` -- an instance of
          :class:`sage.matrices.matrix_integer_2x2.Matrix_integer_2x2`

        - ``M`` -- a positive integer giving the precision at which
          ``g`` should act.

        OUTPUT:

        - 

        EXAMPLES::

            sage: from sage.modular.pollack_stevens.distributions import Distributions, Symk
        """
        """
        Forms a large M x M matrix say G such that if v is the vector of
        moments of a distribution mu, then v*G is the vector of moments of
        mu|[a,b;c,d]
        """
        raise NotImplementedError

cdef class WeightKAction_vector(WeightKAction):
    cpdef _compute_acting_matrix(self, g, M):
        r"""
        

        INPUT:

        - ``g`` -- an instance of
          :class:`sage.matrices.matrix_integer_2x2.Matrix_integer_2x2`
          or :class:`sage.matrix.matrix_generic_dense.Matrix_generic_dense`

        - ``M`` -- a positive integer giving the precision at which
          ``g`` should act.

        OUTPUT:

        - 

        EXAMPLES::

            sage: from sage.modular.pollack_stevens.distributions import Distributions, Symk
        """
        #tim = verbose("Starting")
        a, b, c, d = self._tuplegen(g)
        self._check_mat(a, b, c, d)
        k = self._k
        if g.parent().base_ring().is_exact():
            if self._symk:
                base_ring = QQ
            else:
                base_ring = Zmod(self._p**M)
        else:
            base_ring = self.underlying_set().base_ring()

        R = PowerSeriesRing(base_ring, 'y', default_prec = M)
        y = R.gen()
        #tim = verbose("Checked, made R",tim)
        # special case for small precision, large weight
        scale = (b+d*y)/(a+c*y)
        t = (a+c*y)**k # will already have precision M
        if self._character is not None:
            t *= self._character(a, b, c, d)
        cdef Matrix B = matrix(base_ring,M,M)
        cdef long row, col
        #tim = verbose("Made matrix",tim)
        for col in range(M):
            for row in range(M):
                B.set_unsafe(row, col, t[row])
            t *= scale
        #verbose("Finished loop",tim)
        # the changering here is annoying, but otherwise we have to change ring each time we multiply
        return B.change_ring(self.codomain().base_ring())

    cpdef _call_(self, _v, g):
        r"""
        

        INPUT:

        - ``_v`` -- a :class:`Dist_vector` instance, the distribution
          on which to act.

        - ``g`` -- a
          :class:`sage.matrix.matrix_integer_2x2.Matrix_integer_2x2`
          instance, the `2 \times 2` matrix that is acting.

        OUTPUT:

        - 

        EXAMPLES::

            sage: from sage.modular.pollack_stevens.distributions import Distributions, Symk
        """
        # if g is a matrix it needs to be immutable
        # hashing on arithmetic_subgroup_elements is by str
        if self.is_left():
            _v,g = g,_v
        cdef Dist_vector v = <Dist_vector?>_v
        cdef Dist_vector ans = v._new_c()
        try:
            g.set_immutable()
        except AttributeError:
            pass
        ans._moments = v._moments * self.acting_matrix(g, len(v._moments))
        ans.ordp = v.ordp
        return ans

cdef inline long mymod(long a, unsigned long pM):
    """
    Returns the remainder ``a % pM``.

    INPUT:

    - ``a`` -- a long

    - ``pM`` -- an unsigned long

    OUPUT:

    - ``a % pM`` as a positive integer.
    """
    a = a % pM
    if a < 0:
        a += pM
    return a

cdef class SimpleMat(SageObject):
    r"""
    A simple class emulating a square matrix that holds its values as
    a C array of longs.

    INPUT:

    - ``M`` -- a positive integer, the dimension of the matrix

    EXAMPLES::

        sage: from sage.modular.pollack_stevens.distributions import Distributions, Symk
    """
    def __cinit__(self, unsigned long M):
        r"""
        Memory initialization.

        TESTS::

            sage: from sage.modular.pollack_stevens.distributions import Distributions, Symk
        """
        self._inited = False
        self.M = M
        self._mat = <long*>sage_malloc(M*M*sizeof(long))
        if self._mat == NULL:
            raise MemoryError
        self._inited = True

    def __getitem__(self, i):
        r"""
        

        INPUT:

        - ``i`` -- a tuple containing two slices, each from `0` to `M'` for some `M' < M`

        OUTPUT:

        - A new SimpleMat of size `M'` with the top left `M' \times
          M'` block of values copied over.

        EXAMPLES::

            sage: from sage.modular.pollack_stevens.distributions import Distributions, Symk
        """
        cdef Py_ssize_t r, c, Mnew, Morig = self.M
        cdef SimpleMat ans
        if PyTuple_Check(i) and PyTuple_Size(i) == 2:
            a, b = i
            if PySlice_Check(a) and PySlice_Check(b):
                r0, r1, rs = a.indices(Morig)
                c0, c1, cs = b.indices(Morig)
                if r0 != 0 or c0 != 0 or rs != 1 or cs != 1: raise NotImplementedError
                Mr = r1
                Mc = c1
                if Mr != Mc: raise ValueError("result not square")
                Mnew = Mr
                if Mnew > Morig: raise IndexError("index out of range")
                ans = SimpleMat(Mnew)
                for r in range(Mnew):
                    for c in range(Mnew):
                        ans._mat[Mnew*c + r] = self._mat[Morig*c + r]
                return ans
        raise NotImplementedError

    def __dealloc__(self):
        r"""
        Deallocation.

        TESTS::

            sage: from sage.modular.pollack_stevens.distributions import Distributions, Symk
        """
        sage_free(self._mat)

cdef class WeightKAction_long(WeightKAction):
    cpdef _compute_acting_matrix(self, g, _M):
        r"""
        

        INPUT:

        - ``g`` -- an instance of
          :class:`sage.matrices.matrix_integer_2x2.Matrix_integer_2x2`

        - ``_M`` -- a positive integer giving the precision at which
          ``g`` should act.

        OUTPUT:

        - A :class:`SimpleMat` that gives the action of ``g`` at
          precision ``_M`` in the sense that the moments of the result
          are obtained from the moments of the input by a
          vector-matrix multiplication.

        EXAMPLES::

            sage: from sage.modular.pollack_stevens.distributions import Distributions, Symk
        """
        _a, _b, _c, _d = self._tuplegen(g)
        if self._character is not None: raise NotImplementedError
        self._check_mat(_a, _b, _c, _d)
        cdef long k = self._k
        cdef Py_ssize_t row, col, M = _M
        cdef zmod_poly_t t, scale, xM, bdy
        cdef unsigned long pM = self._p**M
        cdef long a, b, c, d
        a = mymod(_a, pM)
        b = mymod(_b, pM)
        c = mymod(_c, pM)
        d = mymod(_d, pM)
        cdef double pMinv = pM
        pMinv = 1.0 / pMinv
        zmod_poly_init2_precomp(t, pM, pMinv, M)
        zmod_poly_init2_precomp(scale, pM, pMinv, M)
        zmod_poly_init2_precomp(xM, pM, pMinv, M+1)
        zmod_poly_init2_precomp(bdy, pM, pMinv, 2)
        zmod_poly_set_coeff_ui(xM, M, 1)
        zmod_poly_set_coeff_ui(t, 0, a)
        zmod_poly_set_coeff_ui(t, 1, c)
        zmod_poly_newton_invert(scale, t, M)
        zmod_poly_set_coeff_ui(bdy, 0, b)
        zmod_poly_set_coeff_ui(bdy, 1, d)
        zmod_poly_mul_trunc_n(scale, scale, bdy, M) # scale = (b+dy)/(a+cy)
        zmod_poly_powmod(t, t, k, xM) # t = (a+cy)^k
        cdef SimpleMat B = SimpleMat(M)
        for col in range(M):
            for row in range(M):
                B._mat[M*col + row] = zmod_poly_get_coeff_ui(t, row)
            if col < M - 1:
                zmod_poly_mul_trunc_n(t, t, scale, M)
        return B

    cpdef _call_(self, _v, g):
        r"""
        Application of the action.

        INPUT:

        - ``_v`` -- a :class:`Dist_long` instance, the distribution on
          which to act.

        - ``g`` -- a
          :class:`sage.matrix.matrix_integer_2x2.Matrix_integer_2x2`
          instance, the `2 \times 2` matrix that is acting.

        OUTPUT:

        - The image of ``_v`` under the action of ``g``.

        EXAMPLES::

            sage: from sage.modular.pollack_stevens.distributions import Distributions, Symk
        """
        if self.is_left():
            _v,g = g,_v

        cdef Dist_long v = <Dist_long?>_v
        cdef Dist_long ans = v._new_c()
<<<<<<< HEAD
        ans.relprec = v.relprec
        ans.ordp = self.ordp
        cdef long pM = self._p**ans.relprec
        cdef SimpleMat B = <SimpleMat>self.acting_matrix(g, ans.relprec)
=======
        cdef long M = v.prec
        cdef long pM = self._p**M
        cdef SimpleMat B
        B = <SimpleMat>self.acting_matrix(g, M)
>>>>>>> 5e7334fd
        cdef long row, col, entry = 0
        for col in range(ans.relprec):
            ans._moments[col] = 0
            for row in range(ans.relprec):
                ans._moments[col] += mymod(B._mat[entry] * v._moments[row], pM)
                entry += 1
        return ans

cdef class iScale(Action):
    r"""
    

    INPUT:

    - 

    OUTPUT:

    - 

    EXAMPLES::

        sage: from sage.modular.pollack_stevens.distributions import Distributions, Symk
    """
    def __init__(self, Dk, ring, on_left):
        """
        Initialization.

        TESTS::

            sage: from sage.modular.pollack_stevens.distributions import Distributions, Symk
        """
        Action.__init__(self, ring, Dk, on_left, operator.mul)

    cpdef _call_(self, a, b):
        """
        Application of the action.

        INPUT:

        - ``a``, ``b`` -- a :class:`Dist` or scalar, in either order.

        EXAMPLES::

            sage: from sage.modular.pollack_stevens.distributions import Distributions, Symk
            sage: pass # XXX FIX THIS
        """
        if self.is_left():
            a,b = b,a

        if PY_TYPE_CHECK(a, Dist):
            return (<Dist>a)._lmul_(b)
        else:
            return (<Dist?>b)._lmul_(a)<|MERGE_RESOLUTION|>--- conflicted
+++ resolved
@@ -1718,17 +1718,10 @@
 
         cdef Dist_long v = <Dist_long?>_v
         cdef Dist_long ans = v._new_c()
-<<<<<<< HEAD
         ans.relprec = v.relprec
         ans.ordp = self.ordp
         cdef long pM = self._p**ans.relprec
         cdef SimpleMat B = <SimpleMat>self.acting_matrix(g, ans.relprec)
-=======
-        cdef long M = v.prec
-        cdef long pM = self._p**M
-        cdef SimpleMat B
-        B = <SimpleMat>self.acting_matrix(g, M)
->>>>>>> 5e7334fd
         cdef long row, col, entry = 0
         for col in range(ans.relprec):
             ans._moments[col] = 0
