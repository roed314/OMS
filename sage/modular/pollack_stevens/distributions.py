--- conflicted
+++ resolved
@@ -481,24 +481,12 @@
             ...
             ValueError: M must be less than or equal to the precision cap
         """
-<<<<<<< HEAD
-        if self.is_symk():
-            if M == None:
-                M = self._k+1
-            elif M != (self._k+1):
-                raise ValueError("over specifying number of moments in symk")
-        elif M == None:
-                M = self.precision_cap()
-        return self((ZZ**M).random_element())
-=======
         if M == None:
             M = self.precision_cap()
         R = self.base_ring().integer_ring()
         return self((R**M).random_element())
 ##        return self(self.approx_module(M).random_element())
         
->>>>>>> f7e71d2c
-
     def clear_cache(self):
         """
         Clear some caches that are created only for speed purposes.
