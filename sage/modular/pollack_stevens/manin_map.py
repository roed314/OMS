--- conflicted
+++ resolved
@@ -12,128 +12,7 @@
 from sage.matrix.matrix_integer_2x2 import MatrixSpace_ZZ_2x2, Matrix_integer_2x2
 
 from distributions import Distributions
-from fund_domain import M2Z, t00, t10, t01, t11, Id
-
-def unimod_matrices_to_infty(r, s):
-    """
-    Returns a list of matrices whose associated unimodular paths
-    connect 0 to r/s.  This is Manin's continued fraction trick, which
-    gives an expression {0,r/s} = {0,oo} + ... + {a,b} + ... + {*,r/s},
-    where each {a,b} is the image of {0,oo} under a matrix in SL_2(ZZ).
-
-    INPUT:
-
-    - `r`, `s` -- rational numbers
-
-    OUTPUT:
-
-    - a list of matrices in `SL_2(\ZZ)`
-
-    EXAMPLES::
-
-        sage: v = sage.modular.pollack_stevens.manin_map.unimod_matrices_to_infty(19,23); v
-        [
-        [1 0]  [ 0  1]  [1 4]  [-4  5]  [ 5 19]
-        [0 1], [-1  1], [1 5], [-5  6], [ 6 23]
-        ]
-        sage: [a.det() for a in v]
-        [1, 1, 1, 1, 1]
-    """
-    if s == 0:
-        return []
-    # the function contfrac_q in
-    # https://github.com/williamstein/psage/blob/master/psage/modform/rational/modular_symbol_map.pyx
-    # is very, very relevant to massively optimizing this.
-    L = convergents(r / s)
-    # Computes the continued fraction convergents of r/s
-    v = [M2Z([1, L[0].numerator(), 0, L[0].denominator()])]
-    # Initializes the list of matrices
-    for j in range(0, len(L)-1):
-        a = L[j].numerator()
-        c = L[j].denominator()
-        b = L[j + 1].numerator()
-        d = L[j + 1].denominator()
-        v.append(M2Z([(-1)**(j + 1) * a, b, (-1)**(j + 1) * c, d]))
-        # The matrix connecting two consecutive convergents is added on
-    return v
-
-
-def unimod_matrices_from_infty(r, s):
-    """
-    Returns a list of matrices whose associated unimodular paths
-    connect 0 to r/s.  This is Manin's continued fraction trick, which
-    gives an expression {oo,r/s} = {oo,0} + ... + {a,b} + ... + {*,r/s},
-    where each {a,b} is the image of {0,oo} under a matrix in SL_2(ZZ).
-
-    INPUT:
-
-    - `r`, `s` -- rational numbers
-
-    OUTPUT:
-
-    - a list of SL_2(Z) matrices
-
-    EXAMPLES:
-
-        sage: v = sage.modular.pollack_stevens.manin_map.unimod_matrices_from_infty(19,23); v
-        [
-        [ 0  1]  [-1  0]  [-4  1]  [-5 -4]  [-19   5]
-        [-1  0], [-1 -1], [-5  1], [-6 -5], [-23   6]
-        ]
-        sage: [a.det() for a in v]
-        [1, 1, 1, 1, 1]    
-    """
-    if s != 0:
-        L = convergents(r / s)
-        # Computes the continued fraction convergents of r/s
-        v = [M2Z([-L[0].numerator(), 1, -L[0].denominator(), 0])]
-        # Initializes the list of matrices
-        # the function contfrac_q in https://github.com/williamstein/psage/blob/master/psage/modform/rational/modular_symbol_map.pyx
-        # is very, very relevant to massively optimizing this.
-        for j in range(0, len(L) - 1):
-            a = L[j].numerator()
-            c = L[j].denominator()
-            b = L[j + 1].numerator()
-            d = L[j + 1].denominator()
-            v.append(M2Z([-b, (-1)**(j + 1) * a, -d, (-1)**(j + 1) * c]))
-            # The matrix connecting two consecutive convergents is added on
-        return v
-    else:
-        return []
-
-def basic_hecke_matrix(a, ell):
-    """
-    Returns the matrix [1, a, 0, ell] (if a<ell) and [ell, 0, 0, 1] if a>=ell
-
-    INPUT:
-
-    - `a` -- an integer or Infinity
-    - ``ell`` -- a prime
-
-    OUTPUT:
-
-    - a 2 x 2 matrix of determinant ell
-
-    EXAMPLES:
-
-        sage: sage.modular.pollack_stevens.manin_map.basic_hecke_matrix(0, 7)
-        [1 0]
-        [0 7]
-        sage: sage.modular.pollack_stevens.manin_map.basic_hecke_matrix(5, 7)
-        [1 5]
-        [0 7]
-        sage: sage.modular.pollack_stevens.manin_map.basic_hecke_matrix(7, 7)
-        [7 0]
-        [0 1]
-        sage: sage.modular.pollack_stevens.manin_map.basic_hecke_matrix(19, 7)
-        [7 0]
-        [0 1]    
-    """
-    # TODO: probably a bottleneck.
-    if a < ell:
-        return M2Z([1, a, 0, ell])
-    else:
-        return M2Z([ell, 0, 0, 1])
+from fund_domain import M2Z, t00, t10, t01, t11, Id, unimod_matrices_to_infty
 
 class ManinMap(object):
     """
@@ -331,9 +210,6 @@
             D[ky] = self(gamma*ky) * gamma
         return self.__class__(self._codomain, self._manin, D, check=False)
 
-<<<<<<< HEAD
-    def _prep_hecke_on_gen(self, ell, gen):
-=======
     def normalize(self):
         r"""
         Normalizes every value of self -- e.g., reduces each value's
@@ -343,104 +219,8 @@
         for val in sd.itervalues():
             val.normalize()
         return self
- 
-    def _prep_hecke_on_gen(self, ell, m):
->>>>>>> c09b0c09
-        """
-        This function does some precomputations needed to compute T_ell.
-
-        In particular, if phi is a modular symbol and D_m is the divisor associated to our m-th chosen
-        generator, to compute (phi|T_ell)(D_m) one needs to compute phi(gam_a D_m)|gam_a where
-        gam_a run thru the ell+1 matrices defining T_ell.  One then takes gam_a D_m and writes it
-        as a sum of unimodular divisors.  For each such unimodular divisor, say [M] where M is a
-        SL_2 matrix, we then write M=gam*M_i where gam is in Gamma_0(N) and M_i is one of our
-        chosen coset representatives.  Then phi([M]) = phi([M_i]) | gam^(-1).  Thus, one has
-
-            (phi | gam_a)(D_m) = sum_i sum_j phi([M_i]) | gam_{ij}^(-1) * gam_a
-
-        as i runs over the indices of all coset representatives and j simply runs over however many
-        times M_i appears in the above computation.
-
-        Finally, the output of this function is a list L enumerated by the coset representatives
-        in M.coset_reps() where each element of this list is a list of matrices, and the entries of L
-        satisfy:
-
-            L[i][j] = gam_{ij} * gam_a
-
-        INPUT:
-            -- ``ell`` - a prime
-            -- ``m`` - index of a generator
-
-        OUTPUT:
-
-        A list of lists (see above).
-
-        EXAMPLES:
-
-        ::
-
-        sage: E = EllipticCurve('11a')
-        sage: from sage.modular.overconvergent.pollack.modsym_symk import form_modsym_from_elliptic_curve
-        sage: phi = form_modsym_from_elliptic_curve(E); phi
-        [-1/5, 3/2, -1/2]
-        sage: phi.prep_hecke_individual(2,0)
-        [[[1 0]
-        [0 2], [1 1]
-        [0 2], [2 0]
-        [0 1]], [], [], [], [], [], [], [], [], [], [], [[ 1 -1]
-        [ 0  2]]]
-
-        The output the original version of this file claimed is the
-        following, but this disagrees with what we get, and with the
-        .sage version (which agree with each other)::
-        [[[1 0]
-        [0 2], [1 1]
-        [0 2], [2 0]
-        [0 1]], [], [], [], [], [], [[ 1 -1]
-        [ 0  2]], [], [], [], [], []]
-
-        """
-        M = self._manin
-        N = M.level()
-
-        ans = [[] for a in range(len(M.reps()))]
-        # this will be the list L above enumerated by coset reps
-
-        #  This loop will runs thru the ell+1 (or ell) matrices defining T_ell of the form [1, a, 0, ell] and carry out the computation
-        #  described above.
-        #  -------------------------------------
-        for a in range(ell + 1):
-           if (a < ell) or (N % ell != 0):
-               # if the level is not prime to ell the matrix [ell, 0, 0, 1] is avoided.
-               gamma = basic_hecke_matrix(a, ell)
-               t = gamma*M.reps(M.indices(m))
-               #  In the notation above this is gam_a * D_m
-               v = unimod_matrices_from_infty(t[0, 0], t[1, 0]) + unimod_matrices_to_infty(t[0, 1], t[1, 1])
-               #  This expresses t as a sum of unimodular divisors
-
-               # This loop runs over each such unimodular divisor
-               # ------------------------------------------------
-               for b in range(len(v)):
-                   #  A is the b-th unimodular divisor
-                   A = v[b]
-                   #  B is the coset rep equivalent to A
-                   B = M.equivalent_rep(A)
-                   #  C equals A^(-1).
-                   C = A._invert_unit()
-                   #  gaminv = B*A^(-1)
-                   gaminv = B * C
-                   #  The matrix gaminv * gamma is added to our list in the j-th slot 
-                   #  (as described above)
-                   ans[j].append(gaminv * gamma)
-
-        return ans
-<<<<<<< HEAD
 
     def hecke(self, ell, algorithm = 'prep'):
-=======
-    
-    def prep_hecke(self, ell):
->>>>>>> c09b0c09
         """
         Returns the image of this Manin map under the Hecke operator T_ell.
 
@@ -528,18 +308,19 @@
         """
         self.compute_full_data()
         self.normalize()
+        M = self._manin
         if algorithm == 'prep':
             ## psi will denote self | T_ell
             psi = {}
-            for g in self._manin.gens():
+            for g in M.gens():
                 ## v is a dictionary so that the value of self | T_ell
                 ## on g is given by
                 ## sum_h sum_A self(h) * A
                 ## where h runs over all coset reps and A runs over
                 ## the entries of v[h] (a list)
-                v = self._prep_hecke_on_gen(ell, g)
+                v = M.prep_hecke_on_gen(ell, g)
                 psi[g] = self._codomain.zero_element()
-                for h in self._manin:
+                for h in M:
                     for A in v[h]:
                         psi[g] += self[h] * A
                 psi[g].normalize()
