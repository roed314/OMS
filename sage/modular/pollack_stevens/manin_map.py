--- conflicted
+++ resolved
@@ -8,12 +8,8 @@
 
 
 """
-<<<<<<< HEAD
-
-from sage.rings.arith.spaceimport convergents
-=======
+
 from sage.rings.arith import convergents
->>>>>>> 375075ab
 from sage.matrix.matrix_integer_2x2 import MatrixSpace_ZZ_2x2, Matrix_integer_2x2
 
 from distributions import Distributions
