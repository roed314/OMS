--- conflicted
+++ resolved
@@ -21,12 +21,7 @@
 from sage.rings.arith import convergents
 from sage.misc.misc import verbose
 from sage.matrix.matrix_integer_2x2 import MatrixSpace_ZZ_2x2, Matrix_integer_2x2
-<<<<<<< HEAD
-from fund_domain import M2Z, t00, t10, t01, t11, Id, unimod_matrices_to_infty
-=======
-
 from fund_domain import M2Z, t00, t10, t01, t11, Id
->>>>>>> 7ca1b0f3
 from distributions import Distributions
 
 def unimod_matrices_to_infty(r, s):
