--- conflicted
+++ resolved
@@ -989,12 +989,7 @@
             p = self.parent().prime()
             if p == 0:
                 raise ValueError("must specify a prime")
-<<<<<<< HEAD
         elif (self.parent().prime() != 0) and p != self.parent().prime():
-=======
-        elif self.parent().prime() != 0 and p != self.parent().prime():
-
->>>>>>> 0a525f4c
             raise ValueError("inconsistent prime")
         if M is None:
             M = self.parent().precision_cap() + 1
