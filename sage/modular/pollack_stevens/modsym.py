--- conflicted
+++ resolved
@@ -592,7 +592,3 @@
         rels = self.parent()._grab_relations()
         # TODO: no clue how to do this until this object fully works again...
         raise NotImplementedError
-<<<<<<< HEAD
-
-=======
->>>>>>> 458d0761
