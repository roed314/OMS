#*****************************************************************************
#       Copyright (C) 2012 Robert Pollack <rpollack@math.bu.edu>
#
#  Distributed under the terms of the GNU General Public License (GPL)
#  as published by the Free Software Foundation; either version 2 of
#  the License, or (at your option) any later version.
#                  http://www.gnu.org/licenses/
#*****************************************************************************

import operator

from sage.structure.element import ModuleElement
from sage.matrix.matrix_integer_2x2 import MatrixSpace_ZZ_2x2
from sage.rings.integer_ring import ZZ
from sage.misc.cachefunc import cached_method
from sage.rings.padics.factory import Qp
from sage.rings.polynomial.all import PolynomialRing
from sage.rings.padics.padic_generic import pAdicGeneric
from sage.rings.arith import next_prime
from sage.rings.infinity import infinity
from sage.misc.misc import verbose
from sage.rings.padics.precision_error import PrecisionError

from sage.categories.action import Action
from fund_domain import M2ZSpace, M2Z, Id
from manin_map import ManinMap
from padic_lseries import pAdicLseries

minusproj = M2Z([1,0,0,-1])


class PSModSymAction(Action):
    def __init__(self, actor, MSspace):
        Action.__init__(self, actor, MSspace, False, operator.mul)

    def _call_(self, sym, g):
        return sym.__class__(sym._map * g, sym.parent(), construct=True)

class PSModularSymbolElement(ModuleElement):
    def __init__(self, map_data, parent, construct=False):
        ModuleElement.__init__(self, parent)
        if construct:
            self._map = map_data
        else:
            self._map = ManinMap(parent._coefficients, parent._source, map_data)

    def _repr_(self):
        r"""
        Returns the print representation.

        EXAMPLES::

            sage: E = EllipticCurve('11a')
            sage: from sage.modular.pollack_stevens.space import ps_modsym_from_elliptic_curve
            sage: phi = ps_modsym_from_elliptic_curve(E)
            sage: phi._repr_()
            'Modular symbol with values in Sym^0 Q^2'
        """
        return "Modular symbol with values in %s"%(self.parent().coefficient_module())

    def dict(self):
        r"""
        Returns dictionary on the modular symbol self, where keys are generators and values are the corresponding values of self on generators

        EXAMPLES::

            sage: E = EllipticCurve('11a')
            sage: from sage.modular.pollack_stevens.space import ps_modsym_from_elliptic_curve
            sage: phi = ps_modsym_from_elliptic_curve(E)
            sage: phi.dict()
            {[1 0]
            [0 1]: -1/5, [ 0 -1]
            [ 1  3]: 3/2, [-1 -1]
            [ 3  2]: -1/2}
        """
        D = {}
        for g in self.parent().source().gens():
            D[g] = self._map[g]
        return D

    def weight(self):
        r"""
        Returns the weight of this Pollack-Stevens modular symbol.

        This is `k-2`, where `k` is the usual notion of weight for modular
        forms!

        EXAMPLES::
            sage: E = EllipticCurve('11a')
            sage: from sage.modular.pollack_stevens.space import ps_modsym_from_elliptic_curve
            sage: phi = ps_modsym_from_elliptic_curve(E)
            sage: phi.weight()
            0

        """
        return self.parent().weight()

    def values(self):
        r"""
        Returns the values of the symbol self on our chosen generators (generators are listed in self.dict().keys())

        EXAMPLES::

             sage: E = EllipticCurve('11a')
             sage: from sage.modular.pollack_stevens.space import ps_modsym_from_elliptic_curve
             sage: phi = ps_modsym_from_elliptic_curve(E)
             sage: phi.values()
             [-1/5, 3/2, -1/2]
             sage: phi.dict().keys()
             [
             [1 0]  [ 0 -1]  [-1 -1]
             [0 1], [ 1  3], [ 3  2]
             ]
             sage: phi.values() == phi.dict().values()
             True
        """
        return [self._map[g] for g in self.parent().source().gens()]

    def _normalize(self):
        """
        Normalizes all of the values of the symbol self

        EXAMPLES::

            sage: E = EllipticCurve('11a')
            sage: from sage.modular.pollack_stevens.space import ps_modsym_from_elliptic_curve
            sage: phi = ps_modsym_from_elliptic_curve(E)
            sage: phi._normalize()
            Modular symbol with values in Sym^0 Q^2
            sage: phi._normalize().values()
            [-1/5, 3/2, -1/2]
        """
        for val in self._map:
            val.normalize()
        return self

    def __cmp__(self, other):
        """
        Checks if self == other

        EXAMPLES::

            sage: E = EllipticCurve('11a')
            sage: from sage.modular.pollack_stevens.space import ps_modsym_from_elliptic_curve
            sage: phi = ps_modsym_from_elliptic_curve(E)
            sage: phi == phi
            True
            sage: phi == 2*phi
            False
            sage: psi = ps_modsym_from_elliptic_curve(EllipticCurve('37a'))
            sage: psi == phi
            False
        """
        gens = self.parent().source().gens()
        for g in gens:
            c = cmp(self._map[g], other._map[g])
            if c: return c
        return 0

    def _add_(self, right):
        """
        Returns self + right

        EXAMPLES::

            sage: E = EllipticCurve('11a')
            sage: from sage.modular.pollack_stevens.space import ps_modsym_from_elliptic_curve
            sage: phi = ps_modsym_from_elliptic_curve(E); phi.values()
            [-1/5, 3/2, -1/2]
            sage: phi + phi
            Modular symbol with values in Sym^0 Q^2
            sage: (phi + phi).values()
            [-2/5, 3, -1]
        """
        return self.__class__(self._map + right._map, self.parent(), construct=True)

    def _lmul_(self, right):
        """
        Returns self * right

        EXAMPLES::

            sage: E = EllipticCurve('11a')
            sage: from sage.modular.pollack_stevens.space import ps_modsym_from_elliptic_curve
            sage: phi = ps_modsym_from_elliptic_curve(E); phi.values()
            [-1/5, 3/2, -1/2]
            sage: 2*phi
            Modular symbol with values in Sym^0 Q^2
            sage: (2*phi).values()
            [-2/5, 3, -1]
        """
        return self.__class__(self._map * right, self.parent(), construct=True)

    def _rmul_(self, right):
        """
        Returns self * right

        EXAMPLES::

            sage: E = EllipticCurve('11a')
            sage: from sage.modular.pollack_stevens.space import ps_modsym_from_elliptic_curve
            sage: phi = ps_modsym_from_elliptic_curve(E); phi.values()
            [-1/5, 3/2, -1/2]
            sage: phi*2
            Modular symbol with values in Sym^0 Q^2
            sage: (phi*2).values()
            [-2/5, 3, -1]
        """
        return self.__class__(self._map * right, self.parent(), construct=True)

    def _sub_(self, right):
        """
        Returns self - right

        EXAMPLES:;

            sage: E = EllipticCurve('11a')
            sage: from sage.modular.pollack_stevens.space import ps_modsym_from_elliptic_curve
            sage: phi = ps_modsym_from_elliptic_curve(E); phi.values()
            [-1/5, 3/2, -1/2]
            sage: phi - phi
            Modular symbol with values in Sym^0 Q^2
            sage: (phi - phi).values()
            [0, 0, 0]
        """
        return self.__class__(self._map - right._map, self.parent(), construct=True)

    def _get_prime(self, p=None, alpha = None, allow_none=False):
        """
        Combines a prime specified by the user with the prime from the parent.

        INPUT:

        - ``p`` -- an integer or None (default None); if specified
          needs to match the prime of the parent.

        - ``alpha`` -- an element or None (default None); if p-adic
          can contribute a prime.

        - ``allow_none`` -- boolean (default False); whether to allow
          no prime to be specified.

        OUTPUT:

        - a prime or None.  If ``allow_none`` is False then a
          ValueError will be raised rather than returning None if no
          prime can be determined.

        EXAMPLES::

            sage: from sage.modular.pollack_stevens.distributions import Distributions, Symk
            sage: D = Distributions(0, 5, 10);  M = PSModularSymbols(Gamma0(2), coefficients=D)
            sage: f = M(1); f._get_prime()
            5
            sage: f._get_prime(5)
            5
            sage: f._get_prime(7)
            Traceback (most recent call last):
            ...
            ValueError: inconsistent prime
            sage: f._get_prime(alpha=Qp(5)(1))
            5
            sage: D = Symk(0);  M = PSModularSymbols(Gamma0(2), coefficients=D)
            sage: f = M(1); f._get_prime(allow_none=True) is None
            True
            sage: f._get_prime(alpha=Qp(7)(1))
            7
            sage: f._get_prime(7,alpha=Qp(7)(1))
            7
            sage: f._get_prime()
            Traceback (most recent call last):
            ...
            ValueError: you must specify a prime
        """
        pp = self.parent().prime()
        ppp = ((alpha is not None) and hasattr(alpha.parent(),'prime') and alpha.parent().prime()) or None
        p = ZZ(p) or pp or ppp
        if not p:
            if not allow_none:
                raise ValueError("you must specify a prime")
        elif (pp and p != pp) or (ppp and p != ppp):
            raise ValueError("inconsistent prime")
        return p

    def plus_part(self):
        r"""
        Returns the plus part of self -- i.e. self + self | [1,0,0,-1].

        Note that we haven't divided by 2.  Is this a problem?

        OUTPUT:

        - self + self | [1,0,0,-1]

        EXAMPLES::

            sage: E = EllipticCurve('11a')
            sage: from sage.modular.pollack_stevens.space import ps_modsym_from_elliptic_curve
            sage: phi = ps_modsym_from_elliptic_curve(E); phi.values()
            [-1/5, 3/2, -1/2]
            sage: (phi.plus_part()+phi.minus_part()) == 2 * phi
            True
        """
        return self * minusproj + self

    def minus_part(self):
        r"""
        Returns the minus part of self -- i.e. self - self | [1,0,0,-1]

        Note that we haven't divided by 2.  Is this a problem?

        OUTPUT:

        - self - self | [1,0,0,-1]

        EXAMPLES::

            sage: E = EllipticCurve('11a')
            sage: from sage.modular.pollack_stevens.space import ps_modsym_from_elliptic_curve
            sage: phi = ps_modsym_from_elliptic_curve(E); phi.values()
            [-1/5, 3/2, -1/2]
            sage: (phi.plus_part()+phi.minus_part()) == phi * 2
            True
        """
        return self - self * minusproj

    def hecke(self, ell, algorithm="prep"):
        r"""
        Returns self | `T_{\ell}` by making use of the precomputations in
        self.prep_hecke()

        INPUT:

        - ``ell`` -- a prime

        - ``algorithm`` -- a string, either 'prep' (default) or
          'naive'

        OUTPUT:

        - The image of this element under the hecke operator
          `T_{\ell}`

        ALGORITHMS:

        - If ``algorithm == 'prep'``, precomputes a list of matrices
          that only depend on the level, then uses them to speed up
          the action.

        - If ``algorithm == 'naive'``, just acts by the matrices
          defining the Hecke operator.  That is, it computes
          sum_a self | [1,a,0,ell] + self | [ell,0,0,1],
          the last term occurring only if the level is prime to ell.

        EXAMPLES::

            sage: E = EllipticCurve('11a')
            sage: from sage.modular.pollack_stevens.space import ps_modsym_from_elliptic_curve
            sage: phi = ps_modsym_from_elliptic_curve(E); phi.values()
            [-1/5, 3/2, -1/2]
            sage: phi.hecke(2) == phi * E.ap(2)
            True
            sage: phi.hecke(3) == phi * E.ap(3)
            True
            sage: phi.hecke(5) == phi * E.ap(5)
            True
            sage: phi.hecke(101) == phi * E.ap(101)
            True

            sage: all([phi.hecke(p, algorithm='naive') == phi * E.ap(p) for p in [2,3,5,101]])
            True
        """
        return self.__class__(self._map.hecke(ell, algorithm), self.parent(), construct=True)

    def valuation(self, p):
        r"""
        Returns the valuation of self at `p`.

        Here the valuation is the minimum of the valuations of the values of self.

        INPUT:

        - ``p`` - prime

        OUTPUT:

        - The valuation of self at `p`

        EXAMPLES::

           sage: E = EllipticCurve('11a')
           sage: from sage.modular.pollack_stevens.space import ps_modsym_from_elliptic_curve
           sage: phi = ps_modsym_from_elliptic_curve(E)
           sage: phi.values()
           [-1/5, 3/2, -1/2]
           sage: phi.valuation(2)
           -1
           sage: phi.valuation(3)
           0
           sage: phi.valuation(5)
           -1
           sage: phi.valuation(7)
           0
        """
        return min([val.valuation(p) for val in self._map])

    def diagonal_valuation(self, p):
        """
        Retuns the minimum of the diagonal valuation on the values of self

        INPUT:

        - ``p`` -- a positive integral prime

        EXAMPLES::

            sage: E = EllipticCurve('11a')
            sage: from sage.modular.pollack_stevens.space import ps_modsym_from_elliptic_curve
            sage: phi = ps_modsym_from_elliptic_curve(E)
            sage: phi.values()
            [-1/5, 3/2, -1/2]
            sage: phi.diagonal_valuation(2)
            -1
            sage: phi.diagonal_valuation(3)
            0
            sage: phi.diagonal_valuation(5)
            -1
            sage: phi.diagonal_valuation(7)
            0
        """
        return min([val.diagonal_valuation(p) for val in self._map])

    @cached_method
    def is_Tq_eigensymbol(self,q,p=None,M=None):
        r"""
        Determines if self is an eigenvector for `T_q` modulo `p^M`

        INPUT:

        - ``q`` -- prime of the Hecke operator
        - ``p`` -- prime we are working modulo
        - ``M`` -- degree of accuracy of approximation

        OUTPUT:

        - True/False

        EXAMPLES::

            sage: E = EllipticCurve('11a')
            sage: from sage.modular.pollack_stevens.space import ps_modsym_from_elliptic_curve
            sage: phi = ps_modsym_from_elliptic_curve(E)
            sage: phi.values()
            [-1/5, 3/2, -1/2]
            sage: phi_ord = phi.p_stabilize(p = 3, ap = E.ap(3), M = 10, ordinary = True)
            sage: phi_ord.is_Tq_eigensymbol(2,3,10)
            True
            sage: phi_ord.is_Tq_eigensymbol(2,3,100)
            False
            sage: phi_ord.is_Tq_eigensymbol(2,3,1000)
            False
            sage: phi_ord.is_Tq_eigensymbol(3,3,10)
            True
            sage: phi_ord.is_Tq_eigensymbol(3,3,100)
            False
        """
        try:
            aq = self.Tq_eigenvalue(q, p, M)
            return True
        except ValueError:
            return False

    # what happens if a cached method raises an error?  Is it recomputed each time?
    @cached_method
    def Tq_eigenvalue(self, q, p=None, M=None, check=True):
        r"""
        Eigenvalue of `T_q` modulo `p^M`

        INPUT:

        - ``q`` -- prime of the Hecke operator
        - ``p`` -- prime we are working modulo
        - ``M`` -- degree of accuracy of approximation

        OUTPUT:

        - Constant `c` such that `self|T_q - c * self` has valuation greater than
          or equal to `M` (if it exists), otherwise raises ValueError

        EXAMPLES::

            sage: E = EllipticCurve('11a')
            sage: from sage.modular.pollack_stevens.space import ps_modsym_from_elliptic_curve
            sage: phi = ps_modsym_from_elliptic_curve(E)
            sage: phi.values()
            [-1/5, 3/2, -1/2]
            sage: phi_ord = phi.p_stabilize(p = 3, ap = E.ap(3), M = 10, ordinary = True)
            sage: phi_ord.Tq_eigenvalue(2,3,10) + 2
            O(3^10)

            sage: phi_ord.Tq_eigenvalue(3,3,10)
            2 + 3^2 + 2*3^3 + 2*3^4 + 2*3^6 + 3^8 + 2*3^9 + O(3^10)
            sage: phi_ord.Tq_eigenvalue(3,3,100)
            Traceback (most recent call last):
            ...
            ValueError: not a scalar multiple
        """
        qhecke = self.hecke(q)
        gens = self.parent().source().gens()
        if p is None:
            p = self.parent().prime()
        i = 0
        g = gens[i]
        verbose("Computing eigenvalue")
        while self._map[g].is_zero(p, M):
            if not qhecke._map[g].is_zero(p, M):
                raise ValueError("not a scalar multiple")
            i += 1
            try:
                g = gens[i]
            except IndexError:
                raise ValueError("self is zero")
        aq = self._map[g].find_scalar(qhecke._map[g], p, M, check)
        if check:
            verbose("Checking that this is actually an eigensymbol")
            if p is None or M is None:
                for g in gens[1:]:
                    if qhecke._map[g] != aq * self._map[g]:
                        raise ValueError("not a scalar multiple")
            elif (qhecke - aq * self).valuation(p) < M:
                raise ValueError("not a scalar multiple")
        return aq

class PSModularSymbolElement_symk(PSModularSymbolElement):
    def _find_M(self, M):
        """
        Determines `M` from user input.

        INPUT:

        - ``M`` -- an integer at least 2 or None.  If None, sets `M` to
          be one more than the precision cap of the parent (the
          minimum amount of lifting).

        OUTPUT:

        - An updated ``M``.

        EXAMPLES::

            sage: pass
        """
        if M is None:
            M = self.parent().precision_cap() + 1
        elif M <= 1:
            raise ValueError("M must be at least 2")
        else:
            M = ZZ(M)
        return M

    def _find_alpha(self, p, k, M=None, ap=None, new_base_ring=None, ordinary=True, check=True, find_extraprec=True):
        r"""
        Finds `alpha`, a `U_p` eigenvalue, which is found as a root of
        the polynomial `x^2 - ap * x + p^(k+1)`.

        INPUT:

        - ``p`` -- prime

        - ``k`` -- Pollack-Stevens weight

        - ``M`` -- precision (default: None) of `Q_p`

        - ``ap`` -- Hecke eigenvalue at p (default: None)

        - ``new_base_ring`` -- field of definition of `alpha` (default: None)

        - ``ordinary`` -- True if the prime is ordinary (default: True)

        - ``check`` -- check to see if the prime is ordinary (default: True)

        - ``find_extraprec`` -- setting this to True finds extra precision (default: True)

        OUTPUT:

        The output is a tuple (`alpha`, `new_base_ring`, `newM`, `eisenloss`,`q`,`aq`), with

        - ``alpha`` --  `U_p` eigenvalue

        - ``new_base_ring`` -- field of definition of `alpha` with precision at least `newM`

        - ``newM`` -- new precision

        - ``eisenloss`` -- loss of precision

        - ``q`` -- a prime not equal to p which was used to find extra precision

        - ``aq`` -- the Hecke eigenvalue `aq` corresponding to `q`

        EXAMPLES::

            sage: from sage.modular.pollack_stevens.space import ps_modsym_from_elliptic_curve
            sage: E = EllipticCurve('11a')
            sage: p = 5
            sage: M = 10
            sage: k = 0
            sage: phi = ps_modsym_from_elliptic_curve(E)
            sage: phi._find_alpha(p,k,M)
            (1 + 4*5 + 3*5^2 + 2*5^3 + 4*5^4 + 4*5^5 + 4*5^6 + 3*5^7 + 2*5^8 + 3*5^9 + 3*5^10 + 3*5^12 + O(5^13), 5-adic Field with capped relative precision 13, 12, 1, None, None)

        """
        if ap is None:
            ap = self.Tq_eigenvalue(p, check=check)
        if check and ap.valuation(p) > 0:
            raise ValueError("p is not ordinary")
        poly = PolynomialRing(ap.parent(), 'x')([p**(k+1), -ap, 1])
        if new_base_ring is None:
            # These should actually be completions of disc.parent()
            if p == 2:
                # is this the right precision adjustment for p=2?
                new_base_ring = Qp(2, M+1)
            else:
                new_base_ring = Qp(p, M)
            set_padicbase = True
        else:
            set_padicbase = False
        try:
            verbose("finding alpha: rooting %s in %s"%(poly, new_base_ring))
            (v0,e0),(v1,e1) = poly.roots(new_base_ring)
        except TypeError, ValueError:
            raise ValueError("new base ring must contain a root of x^2 - ap * x + p^(k+1)")
        if v0.valuation(p) > 0:
            v0, v1 = v1, v0
        if ordinary:
            alpha = v0
        else:
            alpha = v1
        if find_extraprec:
            newM, eisenloss, q, aq = self._find_extraprec(p, M, alpha, check)
        else:
            newM, eisenloss, q, aq = M, None, None, None
        if set_padicbase:
            # We want to ensure that the relative precision of alpha and (alpha-1) are both at least *newM*,
            # where newM is obtained from self._find_extraprec
            prec_cap = None
            verbose("testing prec_rel: newM = %s, alpha = %s"%(newM, alpha), level=2)
            if alpha.precision_relative() < newM:
                prec_cap = newM + alpha.valuation(p) + (1 if p == 2 else 0)
            if ordinary:
                a1val = (alpha - 1).valuation(p)
                verbose("a1val = %s"%a1val, level=2)
                if a1val > 0 and ap != 1 + p**(k+1): # if ap = 1 + p**(k+1) then alpha = 1 and we need to give up.
                    if prec_cap is None:
                        prec_cap = newM + a1val + (1 if p == 2 else 0)
                    else:
                        prec_cap = max(prec_cap, newM + a1val + (1 if p == 2 else 0))
            verbose("prec_cap = %s"%(prec_cap), level=2)
            if prec_cap is not None:
                new_base_ring = Qp(p, prec_cap)
                return self._find_alpha(p=p, k=k, M=M, ap=ap, new_base_ring=new_base_ring, ordinary=ordinary, check=False, find_extraprec=find_extraprec)
        return alpha, new_base_ring, newM, eisenloss, q, aq

    def p_stabilize(self, p=None, M=None, alpha=None, ap=None, new_base_ring=None, ordinary=True, check=True):
        r"""

        Returns the `p`-stablization of self to level `N*p` on which `U_p` acts by `alpha`.

        Note that since `alpha` is `p`-adic, the resulting symbol
        is just an approximation to the true `p`-stabilization
        (depending on how well `alpha` is approximated).

        INPUT:

        - ``p`` -- prime not dividing the level of self

        - ``M`` -- precision of `Q_p`

        - ``alpha`` -- `U_p` eigenvalue

        - ``ap`` -- Hecke eigenvalue

        - ``new_base_ring`` -- change of base ring

        OUTPUT:

        A modular symbol with the same Hecke eigenvalues as
        self away from `p` and eigenvalue `alpha` at `p`.
        The eigenvalue `alpha` depends on the parameter `ordinary`.

        If ordinary == True: the unique modular symbol of level
        `N*p` with the same Hecke eigenvalues as self away from
        `p` and unit eigenvalue at `p`; else  the unique modular
        symbol of level `N*p` with the same Hecke eigenvalues as
        self away from `p` and non-unit eigenvalue at `p`.

        EXAMPLES::

            sage: from sage.modular.pollack_stevens.space import ps_modsym_from_elliptic_curve
            sage: E = EllipticCurve('11a')
            sage: p = 5
            sage: prec = 4
            sage: phi = ps_modsym_from_elliptic_curve(E)
            sage: phis = phi.p_stabilize(p,M = prec)
            sage: phis
            Modular symbol with values in Sym^0 Q_5^2
            sage: phis.hecke(7) == phis*E.ap(7)
            True
            sage: phis.hecke(5) == phis*E.ap(5)
            False
            sage: phis.hecke(3) == phis*E.ap(3)
            True
            sage: phis.Tq_eigenvalue(5)
            1 + 4*5 + 3*5^2 + 2*5^3 + O(5^4)
            sage: phis = phi.p_stabilize(p,M = prec,ordinary=False)
            sage: phis.Tq_eigenvalue(5)
            5 + 5^2 + 2*5^3 + O(5^4)
        """
        if check:
            p = self._get_prime(p, alpha)
        k = self.parent().weight()
        M = self._find_M(M)
        verbose("p stabilizing: M = %s"%M, level=2)
        if alpha is None:
            alpha, new_base_ring, newM, eisenloss, q, aq = self._find_alpha(p, k, M, ap, new_base_ring, ordinary, check, False)
        else:
            if new_base_ring is None:
                new_base_ring = alpha.parent()
            if check:
                if ap is None:
                    ap = self.base_ring()(alpha + p**(k+1)/alpha)
                elif alpha**2 - ap * alpha + p**(k+1) != 0:
                    raise ValueError("alpha must be a root of x^2 - a_p*x + p^(k+1)")
                if self.hecke(p) != ap * self:
                    raise ValueError("alpha must be a root of x^2 - a_p*x + p^(k+1)")
        verbose("found alpha = %s"%(alpha))
        V = self.parent()._p_stabilize_parent_space(p, new_base_ring)
        return self.__class__(self._map.p_stabilize(p, alpha, V), V, construct=True)

    def completions(self, p, M):
        r"""
        If `K` is the base_ring of self, this function takes all maps
        `K-->Q_p` and applies them to self return a list of
        (modular symbol,map: `K-->Q_p`) as map varies over all such maps.

        .. NOTE::

            This only returns all completions when `p` splits completely in `K`

        INPUT:

        - ``p`` -- prime

        - ``M`` -- precision

        OUTPUT:

        - A list of tuples (modular symbol,map: `K-->Q_p`) as map varies over all such maps

        EXAMPLES::

            sage: from sage.modular.pollack_stevens.space import ps_modsym_from_simple_modsym_space
            sage: D = ModularSymbols(67,2,1).cuspidal_submodule().new_subspace().decomposition()[1]
            sage: f = ps_modsym_from_simple_modsym_space(D)
            sage: f.completions(41,10)
            [(Modular symbol with values in Sym^0 Q_41^2, Ring morphism:
              From: Number Field in alpha with defining polynomial x^2 + 3*x + 1
              To:   41-adic Field with capped relative precision 10
              Defn: alpha |--> 5 + 22*41 + 19*41^2 + 10*41^3 + 28*41^4 + 22*41^5 + 9*41^6 + 25*41^7 + 40*41^8 + 8*41^9 + O(41^10)), (Modular symbol with values in Sym^0 Q_41^2, Ring morphism:
              From: Number Field in alpha with defining polynomial x^2 + 3*x + 1
              To:   41-adic Field with capped relative precision 10
              Defn: alpha |--> 33 + 18*41 + 21*41^2 + 30*41^3 + 12*41^4 + 18*41^5 + 31*41^6 + 15*41^7 + 32*41^9 + O(41^10))]
        """
        K = self.base_ring()
        f = K.defining_polynomial()
        R = Qp(p,M+10)['x']
        x = R.gen()
        v = R(f).roots()
        if len(v) == 0:
            L = Qp(p,M).extension(f,names='a')
            a = L.gen()
            V = self.parent().change_ring(L)
            Dist = V.coefficient_module()
            psi = K.hom([K.gen()],L)
            embedded_sym = self.__class__(self._map.apply(psi,codomain=Dist, to_moments=True),V, construct=True)
            ans = [embedded_sym,psi]
            return ans
            #raise ValueError, "No coercion possible -- no prime over p has degree 1"
        else:
            roots = [r[0] for r in v]
            ans = []
            V = self.parent().change_ring(Qp(p, M))
            Dist = V.coefficient_module()
            for r in roots:
                psi = K.hom([r],Qp(p,M))
                embedded_sym = self.__class__(self._map.apply(psi, codomain=Dist, to_moments=True), V, construct=True)
                ans.append((embedded_sym,psi))
            return ans

    def lift(self, p=None, M=None, alpha=None, new_base_ring=None, algorithm='stevens', eigensymbol=False, check=True):
        r"""
        Returns a (`p`-adic) overconvergent modular symbol with
        `M` moments which lifts self up to an Eisenstein error

        Here the Eisenstein error is a symbol whose system of Hecke
        eigenvalues equals `ell+1` for `T_ell` when `ell`
        does not divide `Np` and 1 for `U_q` when `q` divides `Np`.

        INPUT:

        - ``p`` -- prime

        - ``M`` -- integer equal to the number of moments

        - ``alpha`` -- `U_p` eigenvalue

        - ``new_base_ring`` -- change of base ring

<<<<<<< HEAD
        - ``algorithm`` -- 'stevens' or 'greenberg' (default 'stevens')

        - ``eigensymbol`` -- if True, lifts to Hecke eigensymbol (self must be a `p`-ordinary eigensymbol, !does not specify whether input is an eigensymbol or not!)
=======
        - ``algorithm`` -- 'stevens' or 'greenberg'

        - ``eigensymbol`` -- if True, lifts to Hecke eigensymbol (self must be a `p`-ordinary eigensymbol, !does not specify whether input is an eigensymbol or not!)

>>>>>>> e234e1f5

        OUTPUT:

        An overconvergent modular symbol whose specialization equals self, up
        to some Eisenstein error if ``eigensymbol`` is False.

        EXAMPLES::

            sage: from sage.modular.pollack_stevens.space import ps_modsym_from_elliptic_curve
            sage: E = EllipticCurve('11a')
            sage: f = ps_modsym_from_elliptic_curve(E)
            sage: g = f.lift(11,4,algorithm='stevens',eigensymbol=True)
            sage: g.Tq_eigenvalue(3)
            10 + 10*11 + 10*11^2 + 10*11^3 + O(11^4)
            sage: g.Tq_eigenvalue(11)
            1 + O(11^4)

        We check that lifting and then specializing gives back the original symbol::

            sage: [x.moment(0) for x in g.specialize().values()] == [x.moment(0) for x in f.values()]
            True

        (TODO: Calling ``g.specialize() == f`` returns False, because
        comparison for mod sym objects is apparently broken.)
        """
        if p is None:
            p = self.parent().prime()
            if p is None:
                raise ValueError("must specify a prime")
        elif self.parent().prime() is not None and p != self.parent().prime():
            raise ValueError("inconsistent prime")
        if M is None:
            M = self.parent().precision_cap() + 1
###  I don't understand this.  This might only make sense in weight 2.  Probably need a bound
###  on M related to the weight.
        elif M <= 1:
            raise ValueError("M must be at least 2")
        else:
            M = ZZ(M)
        if new_base_ring is None:
            if isinstance(self.parent().base_ring(), pAdicGeneric):
                new_base_ring = self.parent().base_ring()
            else:
                # We may need extra precision in solving the difference equation
                extraprec = (M-1).exact_log(p)
                # should eventually be a completion
                new_base_ring = Qp(p, M+extraprec)
        if algorithm is None:
            raise NotImplementedError
        if algorithm == 'stevens':
            if eigensymbol:
                # We need some extra precision due to the fact that solving
                # the difference equation can give denominators.
                if alpha is None:
                    alpha = self.Tq_eigenvalue(p, check=check)
                newM, eisenloss, q, aq = self._find_extraprec(p, M, alpha, check)
                return self._lift_to_OMS_eigen(p, M, new_base_ring, alpha, newM, eisenloss, q, aq, check)
            else:
                return self._lift_to_OMS(p, M, new_base_ring, check)
        elif algorithm == 'greenberg':
            return self._lift_greenberg(p, M, new_base_ring, check)
        else:
            raise ValueError("algorithm %s not recognized" % algorithm)
    
    def _lift_greenberg(self, p, M, new_base_ring, check):
        raise NotImplementedError("Working on the implementation at Sage Days 44.")
        

    def _lift_to_OMS(self, p, M, new_base_ring, check):
        r"""
        Returns a (`p`-adic) overconvergent modular symbol with
        `M` moments which lifts self up to an Eisenstein error

        Here the Eisenstein error is a symbol whose system of Hecke
        eigenvalues equals `ell+1` for `T_ell` when `ell`
        does not divide `Np` and 1 for `U_q` when `q` divides `Np`.

        INPUT:

        - ``p`` -- prime

        - ``M`` -- integer equal to the number of moments

        - ``new_base_ring`` -- new base ring

        - ``check`` -- THIS IS CURRENTLY NOT USED IN THE CODE!

        OUTPUT:

        - An overconvergent modular symbol whose specialization
        equals self up to some Eisenstein error.

        EXAMPLES::

            sage: from sage.modular.pollack_stevens.space import ps_modsym_from_elliptic_curve
            sage: E = EllipticCurve('11a')
            sage: f = ps_modsym_from_elliptic_curve(E)
            sage: f._lift_to_OMS(11,4,Qp(11,4),True)
            Modular symbol with values in Space of 11-adic distributions with k=0 action and precision cap 4


        """
        D = {}
        manin = self.parent().source()
        MSS = self.parent()._lift_parent_space(p, M, new_base_ring)
        verbose("Naive lifting: newM=%s, new_base_ring=%s"%(M, MSS.base_ring()))
        half = ZZ(1) / ZZ(2)
        for g in manin.gens()[1:]:
            twotor = g in manin.reps_with_two_torsion
            threetor = g in manin.reps_with_three_torsion
            if twotor:
                # See [PS] section 4.1
                gam = manin.two_torsion[g]
                mu = self._map[g].lift(p, M, new_base_ring)
                D[g] = (mu * gam - mu) * half
            elif threetor:
                # See [PS] section 4.1
                gam = manin.three_torsion[g]
                mu = self._map[g].lift(p, M, new_base_ring)
                D[g] = (2 * mu - mu * gam - mu * (gam**2)) * half
            else:
                # no two or three torsion
                D[g] = self._map[g].lift(p, M, new_base_ring)

        t = self.parent().coefficient_module().lift(p, M, new_base_ring).zero_element()
        for h in manin[2:]:
            R = manin.relations(h)
            if len(R) == 1:
                c, A, g = R[0]
                if c == 1:
                    t += self._map[h].lift(p, M, new_base_ring)
                elif A is not Id:
                    # rules out extra three torsion terms
                    t += c * self._map[g].lift(p, M, new_base_ring) * A
        D[manin.gen(0)] = t.solve_diff_eqn()  ###### Check this!
        return MSS(D)

    def _find_aq(self, p, M, check):
        """
        """
        q = ZZ(2)
        k = self.parent().weight()
        aq = self.Tq_eigenvalue(q, check=check)
        eisenloss = (aq - q**(k+1) - 1).valuation(p)
        while q != p and eisenloss >= M:
            q = next_prime(q)
            aq = self.Tq_eigenvalue(q, check=check)
            eisenloss = (aq - q**(k+1) - 1).valuation(p)
        return q, aq, eisenloss

    def _find_extraprec(self, p, M, alpha, check):
        eisenloss = (alpha - 1).valuation(p)
        # Here we make a judgement that lifting to higher precision is cheaper than computing extra Hecke operators.
        if eisenloss < M:
            q = None
            aq = None
        else:
            # ap = 1 (mod p^M), so we need to use other Hecke eigenvalues
            q, aq, eisenloss = self._find_aq(p, M, check)
        newM = M + eisenloss

        # We also need to add precision to account for denominators appearing while solving the difference equation.
        eplog = (newM -1).exact_log(p)
        while eplog < (newM + eplog).exact_log(p):
            eplog = (newM + eplog).exact_log(p)
            verbose("M = %s, newM = %s, eplog=%s"%(M, newM, eplog), level=2)
        newM += eplog
        return newM, eisenloss, q, aq

    def _lift_to_OMS_eigen(self, p, M, new_base_ring, ap, newM, eisenloss, q, aq, check):
        r"""
        Returns Hecke-eigensymbol OMS lifting self -- self must be a
        `p`-ordinary eigensymbol

        INPUT:
git exit
        - ``p`` -- prime
        - ``M`` -- integer equal to the number of moments
        - ``new_base_ring`` -- new base ring

        OUTPUT:

        - 

        EXAMPLES::
        
        
        """
        verbose("computing naive lift: M=%s, newM=%s, new_base_ring=%s"%(M, newM, new_base_ring))
        Phi = self._lift_to_OMS(p, newM, new_base_ring, check)
        verbose(Phi._show_malformed_dist("naive lift"), level=2)
        s = - Phi.valuation(p)
        if s > 0:
            verbose("scaling by %s^%s"%(p, s))
            Phi = p**s * Phi
            need_unscaling = True
        else:
            s = 0
            need_unscaling = False
        Phi = Phi.reduce_precision(M + s + eisenloss)._normalize()
        verbose(Phi._show_malformed_dist("after reduction"), level=2)
        verbose("Applying Hecke")
        apinv = ~ap
        Phi = apinv * Phi.hecke(p)
        verbose("Killing eisenstein part")
        if q is None:
            Phi = 1 / (1 - ap) * (Phi - Phi.hecke(p))
            if eisenloss > 0:
                verbose("change precision to %s"%(M + s))
                Phi = Phi.reduce_precision(M + s)
        else:
            k = self.parent().weight()
            Phi = ~(q**(k+1) + 1 - aq) * ((q**(k+1) + 1) * Phi - Phi.hecke(q))
            if eisenloss > 0:
                verbose("change precision to %s"%(M + s))
                Phi = Phi.reduce_precision(M + s)
        verbose(Phi._show_malformed_dist("Eisenstein killed"), level=2)
        verbose("Iterating U_p")
        Psi = apinv * Phi.hecke(p)
        err = (Psi - Phi).diagonal_valuation(p)
        Phi = Psi
        old_err = err - 1
        while err < M:
            if need_unscaling and Phi.valuation(p) >= s:
                verbose("unscaling by %s^%s"%(p, s))
                Phi *= (1 / p**s)
                # Can't we get this to better precision....
                Phi = Phi.reduce_precision(M)._normalize()
                need_unscaling = False
            Psi = Phi.hecke(p) * apinv # this won't handle precision right in the critical slope case.
            err = (Psi - Phi).diagonal_valuation(p)
            verbose("error is zero modulo p^%s"%(err))
            verbose((Psi - Phi)._show_malformed_dist("loop %s"%err), level=2)
            if err == old_err:
                raise RuntimeError("Precision problem in lifting -- precision did not increase.")
            else:
                old_err = err
            Phi = Psi
        return Phi._normalize()

    def p_stabilize_and_lift(self, p=None, M=None, alpha=None, ap=None, new_base_ring=None, \
                               ordinary=True, algorithm=None, eigensymbol=False, check=True):
        """
        `p`-stabilizes and lifts

        EXAMPLES::

            sage: from sage.modular.pollack_stevens.space import ps_modsym_from_elliptic_curve
            sage: E = EllipticCurve('11a')
            sage: f = ps_modsym_from_elliptic_curve(E)
            sage: g = f.p_stabilize_and_lift(3,10)
            sage: g.Tq_eigenvalue(5)
            1 + O(3^10)
            sage: g.Tq_eigenvalue(7)
            1 + 2*3 + 2*3^2 + 2*3^3 + 2*3^4 + 2*3^5 + 2*3^6 + 2*3^7 + 2*3^8 + 2*3^9 + O(3^10)
            sage: g.Tq_eigenvalue(3)
            2 + 3^2 + 2*3^3 + 2*3^4 + 2*3^6 + 3^8 + 2*3^9 + O(3^10)
        """
        if check:
            p = self._get_prime(p, alpha)
        k = self.parent().weight()
        M = self._find_M(M)
        # alpha will be the eigenvalue of Up
        if alpha is None:
            alpha, new_base_ring, newM, eisenloss, q, aq = self._find_alpha(p, k, M, ap, new_base_ring, ordinary, check)
        else:
            if new_base_ring is None:
                new_base_ring = alpha.parent()
            newM, eisenloss, q, aq = self._find_extraprec(p, M, alpha, check)
            if hasattr(new_base_ring, 'precision_cap') and newM > new_base_ring.precision_cap():
                raise ValueError("Not enough precision in new base ring")

        # Now we can stabilize
        self = self.p_stabilize(p=p, alpha=alpha,ap=ap, M=newM, new_base_ring = new_base_ring, check=check)
        # And use the standard lifting function for eigensymbols
        return self._lift_to_OMS_eigen(p=p, M=M, new_base_ring=new_base_ring, ap=alpha, newM=newM, eisenloss=eisenloss, q=q, aq=aq, check=check)

class PSModularSymbolElement_dist(PSModularSymbolElement):

    def _show_malformed_dist(self, location_str):
        malformed = []
        gens = self.parent().source().gens()
        for j, g in enumerate(gens):
            val = self._map[g]
            if val._is_malformed():
                malformed.append((j, val))
        return location_str + ": (%s/%s malformed)%s"%(len(malformed), len(gens), ", %s -- %s"%(malformed[0][0], str(malformed[0][1])) if len(malformed) > 0 else "")

    def reduce_precision(self, M):
        r"""
        Only holds on to `M` moments of each value of self
        """
        return self.__class__(self._map.reduce_precision(M), self.parent(), construct=True)

    def precision_absolute(self):
        r"""
        Returns the number of moments of each value of self
        """
        return min([a.precision_absolute() for a in self._map])

    def specialize(self, new_base_ring=None):
        r"""
        Returns the underlying classical symbol of weight `k` -- i.e.,
        applies the canonical map `D_k --> Sym^k` to all values of
        self.
        
        EXAMPLES::

            sage: D = Distributions(0, 5, 10);  M = PSModularSymbols(Gamma0(2), coefficients=D); M
            Space of overconvergent modular symbols for Congruence Subgroup Gamma0(2) with sign 0 and values in Space of 5-adic distributions with k=0 action and precision cap 10
            sage: f = M(1)
            sage: f.specialize()
            Modular symbol with values in Sym^0 Z_5^2
            sage: f.specialize().values()
            [1 + O(5^10), 1 + O(5^10)]
            sage: f.values()
            [1, 1]
            sage: f.specialize().parent()
            Space of modular symbols for Congruence Subgroup Gamma0(2) with sign 0 and values in Sym^0 Z_5^2
            sage: f.specialize().parent().coefficient_module()
            Sym^0 Z_5^2
            sage: f.specialize().parent().coefficient_module().is_symk()
            True

            sage: f.specialize(QQ)
            Modular symbol with values in Sym^0 Q^2
            sage: f.specialize(QQ).values()
            [1, 1]
            sage: f.specialize(QQ).parent().coefficient_module()
            Sym^0 Q^2
        """
        if new_base_ring is None:
            new_base_ring = self.base_ring()
        return self.__class__(self._map.specialize(new_base_ring),
                              self.parent()._specialize_parent_space(new_base_ring), construct=True)

    def _consistency_check(self):
        """
        Check that the map really does satisfy the Manin relations loop (for debugging).
        """
        rels = self.parent()._grab_relations()
        # TODO: no clue how to do this until this object fully works again...
        raise NotImplementedError

    def padic_lseries(self,*args, **kwds):
        r"""
        Return the p-adic L-series of this modular symbol.

        EXAMPLE::
            
            sage: f = Newform("37a")
            sage: f.PS_modular_symbol().lift(37, M=6, algorithm="stevens").padic_lseries()
            37-adic L-series of Modular symbol with values in Space of 37-adic distributions with k=0 action and precision cap 6
        """
        return pAdicLseries(self, *args, **kwds)<|MERGE_RESOLUTION|>--- conflicted
+++ resolved
@@ -815,21 +815,20 @@
 
         - ``new_base_ring`` -- change of base ring
 
-<<<<<<< HEAD
         - ``algorithm`` -- 'stevens' or 'greenberg' (default 'stevens')
 
-        - ``eigensymbol`` -- if True, lifts to Hecke eigensymbol (self must be a `p`-ordinary eigensymbol, !does not specify whether input is an eigensymbol or not!)
-=======
-        - ``algorithm`` -- 'stevens' or 'greenberg'
-
-        - ``eigensymbol`` -- if True, lifts to Hecke eigensymbol (self must be a `p`-ordinary eigensymbol, !does not specify whether input is an eigensymbol or not!)
-
->>>>>>> e234e1f5
+        - ``eigensymbol`` -- if True, lifts to Hecke eigensymbol (self must be a `p`-ordinary eigensymbol)
+
+        (Note: ``eigensymbol = True`` does *not* just indicate to the code that
+        self is an eigensymbol; it solves a wholly different problem, lifting
+        an eigensymbol to an eigensymbol.)
 
         OUTPUT:
 
         An overconvergent modular symbol whose specialization equals self, up
-        to some Eisenstein error if ``eigensymbol`` is False.
+        to some Eisenstein error if ``eigensymbol`` is False. If ``eigensymbol
+        = True`` then the output will be an overconvergent Hecke eigensymbol
+        (and it will lift the input exactly, the Eisenstein error disappears).
 
         EXAMPLES::
 
